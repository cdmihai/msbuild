--- conflicted
+++ resolved
@@ -1394,19 +1394,11 @@
                      file is '.md', the result is generated in markdown
                      format. Otherwise, a tab separated file is produced.
     </source>
-<<<<<<< HEAD
-        <target state="new">  /profileevaluation:&lt;file&gt;    
-                     Profiles MSBuild evaluation and writes the result 
-                     to the specified file. If the extension of the specified
-                     file is '.md', the result is generated in markdown
-                     format. Otherwise, a tab separated file is produced.
-=======
         <target state="translated">  /profileevaluation:&lt;plik&gt;    
                      Profiluje oszacowanie programu MSBuild i zapisuje wynik
                      w określonym pliku. Jeśli rozszerzenie określonego
                      pliku to „md”, wynik jest generowany w formacie
                      znaczników markdown. W przeciwnym razie jest tworzony plik rozdzielany tabulatorami.
->>>>>>> a15eb55f
     </target>
         <note />
       </trans-unit>
@@ -1422,18 +1414,6 @@
                      Example:
                        /restoreProperty:IsRestore=true;MyProperty=value
     </source>
-<<<<<<< HEAD
-        <target state="new">  /restoreProperty:&lt;n&gt;=&lt;v&gt;
-                     Set or override these project-level properties only
-                     during restore and do not use properties specified
-                     with the /property argument. &lt;n&gt; is the property
-                     name, and &lt;v&gt; is the property value. Use a
-                     semicolon or a comma to separate multiple properties,
-                     or specify each property separately.
-                     (Short form: /rp)
-                     Example:
-                       /restoreProperty:IsRestore=true;MyProperty=value
-=======
         <target state="translated">  /restoreProperty:&lt;n&gt;=&lt;v&gt;
                      Ustawia lub zastępuje te właściwości na poziomie projektu tylko
                      podczas przywracania i nie używa określonych właściwości
@@ -1444,7 +1424,6 @@
                      (Krótka forma: /rp)
                      Przykład:
                        /restoreProperty:IsRestore=true;MyProperty=wartość
->>>>>>> a15eb55f
     </target>
         <note>
       LOCALIZATION: "/restoreProperty" and "/rp" should not be localized.
@@ -1453,20 +1432,12 @@
       </trans-unit>
       <trans-unit id="InvalidProfilerValue">
         <source>MSBUILD : error MSB1053: Provided filename is not valid. {0}</source>
-<<<<<<< HEAD
-        <target state="new">MSBUILD : error MSB1053: Provided filename is not valid. {0}</target>
-=======
         <target state="translated">MSBUILD : błąd MSB1053: Podana nazwa pliku jest nieprawidłowa. {0}</target>
->>>>>>> a15eb55f
         <note />
       </trans-unit>
       <trans-unit id="MissingProfileParameterError">
         <source>MSBUILD :error MSB1054: A filename must be specified to generate the profiler result.</source>
-<<<<<<< HEAD
-        <target state="new">MSBUILD :error MSB1054: A filename must be specified to generate the profiler result.</target>
-=======
         <target state="translated">MSBUILD : błąd MSB1054: Należy określić nazwę pliku, aby wygenerować wynik profilera.</target>
->>>>>>> a15eb55f
         <note />
       </trans-unit>
     </body>
