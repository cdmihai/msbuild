--- conflicted
+++ resolved
@@ -10,10 +10,6 @@
 using System.Xml;
 using Microsoft.Build.Construction;
 
-<<<<<<< HEAD
-using NUnit.Framework;
-=======
->>>>>>> 2e935d82
 using InvalidProjectFileException = Microsoft.Build.Exceptions.InvalidProjectFileException;
 using Xunit;
 
@@ -22,20 +18,12 @@
     /// <summary>
     /// Tests for the ProjectTaskElement class
     /// </summary>
-<<<<<<< HEAD
-    [TestFixture]
-=======
->>>>>>> 2e935d82
     public class ProjectTaskElement_Tests
     {
         /// <summary>
         /// Read task with no parameters
         /// </summary>
-<<<<<<< HEAD
-        [Test]
-=======
-        [Fact]
->>>>>>> 2e935d82
+        [Fact]
         public void ReadNoParameters()
         {
             string content = @"
@@ -57,11 +45,7 @@
         /// <summary>
         /// Read task with continue on error
         /// </summary>
-<<<<<<< HEAD
-        [Test]
-=======
-        [Fact]
->>>>>>> 2e935d82
+        [Fact]
         public void ReadContinueOnError()
         {
             string content = @"
@@ -80,11 +64,7 @@
         /// <summary>
         /// Read task with condition
         /// </summary>
-<<<<<<< HEAD
-        [Test]
-=======
-        [Fact]
->>>>>>> 2e935d82
+        [Fact]
         public void ReadCondition()
         {
             string content = @"
@@ -103,12 +83,7 @@
         /// <summary>
         /// Read task with invalid child
         /// </summary>
-<<<<<<< HEAD
-        [Test]
-        [ExpectedException(typeof(InvalidProjectFileException))]
-=======
-        [Fact]
->>>>>>> 2e935d82
+        [Fact]
         public void ReadInvalidChild()
         {
             Assert.Throws<InvalidProjectFileException>(() =>
@@ -132,11 +107,7 @@
         /// Although MSBuild does not set these on tasks, they 
         /// are visible in the XML objects for editing purposes.
         /// </summary>
-<<<<<<< HEAD
-        [Test]
-=======
-        [Fact]
->>>>>>> 2e935d82
+        [Fact]
         public void ReadEmptyParameter()
         {
             string content = @"
@@ -157,11 +128,7 @@
         /// <summary>
         /// Read task with parameters
         /// </summary>
-<<<<<<< HEAD
-        [Test]
-=======
-        [Fact]
->>>>>>> 2e935d82
+        [Fact]
         public void ReadParameters()
         {
             string content = @"
@@ -187,11 +154,7 @@
         /// <summary>
         /// Change a parameter value on the task
         /// </summary>
-<<<<<<< HEAD
-        [Test]
-=======
-        [Fact]
->>>>>>> 2e935d82
+        [Fact]
         public void SetParameterValue()
         {
             ProjectTaskElement task = GetBasicTask();
@@ -207,12 +170,7 @@
         /// <summary>
         /// Set a parameter to null
         /// </summary>
-<<<<<<< HEAD
-        [Test]
-        [ExpectedException(typeof(ArgumentNullException))]
-=======
-        [Fact]
->>>>>>> 2e935d82
+        [Fact]
         public void SetInvalidNullParameterValue()
         {
             Assert.Throws<ArgumentNullException>(() =>
@@ -226,12 +184,7 @@
         /// <summary>
         /// Set a parameter with the reserved name 'continueonerror'
         /// </summary>
-<<<<<<< HEAD
-        [Test]
-        [ExpectedException(typeof(ArgumentException))]
-=======
-        [Fact]
->>>>>>> 2e935d82
+        [Fact]
         public void SetInvalidParameterNameContinueOnError()
         {
             Assert.Throws<ArgumentException>(() =>
@@ -245,12 +198,7 @@
         /// <summary>
         /// Set a parameter with the reserved name 'condition'
         /// </summary>
-<<<<<<< HEAD
-        [Test]
-        [ExpectedException(typeof(ArgumentException))]
-=======
-        [Fact]
->>>>>>> 2e935d82
+        [Fact]
         public void SetInvalidParameterNameCondition()
         {
             Assert.Throws<ArgumentException>(() =>
@@ -264,12 +212,7 @@
         /// <summary>
         /// Set a parameter using a null name
         /// </summary>
-<<<<<<< HEAD
-        [Test]
-        [ExpectedException(typeof(ArgumentNullException))]
-=======
-        [Fact]
->>>>>>> 2e935d82
+        [Fact]
         public void SetInvalidNullParameterName()
         {
             Assert.Throws<ArgumentNullException>(() =>
@@ -283,11 +226,7 @@
         /// <summary>
         /// Add a parameter to the task
         /// </summary>
-<<<<<<< HEAD
-        [Test]
-=======
-        [Fact]
->>>>>>> 2e935d82
+        [Fact]
         public void SetNotExistingParameter()
         {
             ProjectTaskElement task = GetBasicTask();
@@ -303,11 +242,7 @@
         /// <summary>
         /// Remove a parameter from the task
         /// </summary>
-<<<<<<< HEAD
-        [Test]
-=======
-        [Fact]
->>>>>>> 2e935d82
+        [Fact]
         public void RemoveExistingParameter()
         {
             ProjectTaskElement task = GetBasicTask();
@@ -326,11 +261,7 @@
         /// <remarks>
         /// This should not throw.
         /// </remarks>
-<<<<<<< HEAD
-        [Test]
-=======
-        [Fact]
->>>>>>> 2e935d82
+        [Fact]
         public void RemoveNonExistingParameter()
         {
             ProjectTaskElement task = GetBasicTask();
@@ -344,11 +275,7 @@
         /// <summary>
         /// Set continue on error
         /// </summary>
-<<<<<<< HEAD
-        [Test]
-=======
-        [Fact]
->>>>>>> 2e935d82
+        [Fact]
         public void SetContinueOnError()
         {
             ProjectRootElement project = ProjectRootElement.Create();
@@ -363,11 +290,7 @@
         /// <summary>
         /// Set condition
         /// </summary>
-<<<<<<< HEAD
-        [Test]
-=======
-        [Fact]
->>>>>>> 2e935d82
+        [Fact]
         public void SetCondition()
         {
             ProjectRootElement project = ProjectRootElement.Create();
