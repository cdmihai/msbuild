--- conflicted
+++ resolved
@@ -1,4 +1,4 @@
-﻿// Copyright (c) Microsoft. All rights reserved.
+// Copyright (c) Microsoft. All rights reserved.
 // Licensed under the MIT license. See LICENSE file in the project root for full license information.
 //-----------------------------------------------------------------------
 // </copyright>
@@ -13,10 +13,6 @@
 using System.Text.RegularExpressions;
 using System.Threading;
 using System.IO;
-<<<<<<< HEAD
-using NUnit.Framework;
-=======
->>>>>>> 3f8a403e
 using Microsoft.Build.Framework;
 using Microsoft.Build.BackEnd;
 using Microsoft.Build.Shared;
@@ -35,10 +31,6 @@
     /// <summary>
     /// Tests of the scheduler.
     /// </summary>
-<<<<<<< HEAD
-    //[TestFixture]
-=======
->>>>>>> 3f8a403e
     // Ignore: Causing issues with other tests
     // NOTE: marked as "internal" to disable the entire test class, as was done for MSTest.
     internal class Scheduler_Tests : IDisposable
@@ -76,12 +68,7 @@
         /// <summary>
         /// Set up
         /// </summary>
-<<<<<<< HEAD
-        [SetUp]
-        public void SetUp()
-=======
         public Scheduler_Tests()
->>>>>>> 3f8a403e
         {
             // Since we're creating our own BuildManager, we need to make sure that the default 
             // one has properly relinquished the inproc node
@@ -111,12 +98,7 @@
         /// <summary>
         /// Tear down
         /// </summary>
-<<<<<<< HEAD
-        [TearDown]
-        public void TearDown()
-=======
         public void Dispose()
->>>>>>> 3f8a403e
         {
             if (_buildManager != null)
             {
@@ -130,11 +112,7 @@
         /// <summary>
         /// Verify that when a single request is submitted, we get a request assigned back out.
         /// </summary>
-<<<<<<< HEAD
-        [Test]
-=======
-        [Fact]
->>>>>>> 3f8a403e
+        [Fact]
         public void TestSimpleRequest()
         {
             CreateConfiguration(1, "foo.proj");
@@ -150,11 +128,7 @@
         /// <summary>
         /// Verify that when we submit a request and we already have results, we get the results back.
         /// </summary>
-<<<<<<< HEAD
-        [Test]
-=======
-        [Fact]
->>>>>>> 3f8a403e
+        [Fact]
         public void TestSimpleRequestWithCachedResultsSuccess()
         {
             CreateConfiguration(1, "foo.proj");
@@ -178,11 +152,7 @@
         /// <summary>
         /// Verify that when we submit a request with failing results, we get the results back.
         /// </summary>
-<<<<<<< HEAD
-        [Test]
-=======
-        [Fact]
->>>>>>> 3f8a403e
+        [Fact]
         public void TestSimpleRequestWithCachedResultsFail()
         {
             CreateConfiguration(1, "foo.proj");
@@ -206,11 +176,7 @@
         /// <summary>
         /// Verify that when we submit a child request with results cached, we get those results back.
         /// </summary>
-<<<<<<< HEAD
-        [Test]
-=======
-        [Fact]
->>>>>>> 3f8a403e
+        [Fact]
         public void TestChildRequest()
         {
             CreateConfiguration(1, "foo.proj");
@@ -240,11 +206,7 @@
         /// <summary>
         /// Verify that when multiple requests are submitted, the first one in is the first one out.
         /// </summary>
-<<<<<<< HEAD
-        [Test]
-=======
-        [Fact]
->>>>>>> 3f8a403e
+        [Fact]
         public void TestMultipleRequests()
         {
             CreateConfiguration(1, "foo.proj");
@@ -262,11 +224,7 @@
         /// <summary>
         /// Verify that when multiple requests are submitted with results cached, we get the results back.
         /// </summary>
-<<<<<<< HEAD
-        [Test]
-=======
-        [Fact]
->>>>>>> 3f8a403e
+        [Fact]
         public void TestMultipleRequestsWithSomeResults()
         {
             CreateConfiguration(1, "foo.proj");
@@ -288,11 +246,7 @@
         /// <summary>
         /// Verify that when multiple requests are submitted with results cached, we get the results back.
         /// </summary>
-<<<<<<< HEAD
-        [Test]
-=======
-        [Fact]
->>>>>>> 3f8a403e
+        [Fact]
         public void TestMultipleRequestsWithAllResults()
         {
             CreateConfiguration(1, "foo.proj");
@@ -323,11 +277,7 @@
         /// Verify that if the affinity of one of the requests is out-of-proc, we create an out-of-proc node (but only one)
         /// even if the max node count = 1. 
         /// </summary>
-<<<<<<< HEAD
-        [Test]
-=======
-        [Fact]
->>>>>>> 3f8a403e
+        [Fact]
         public void TestOutOfProcNodeCreatedWhenAffinityIsOutOfProc()
         {
             CreateConfiguration(1, "foo.proj");
@@ -349,11 +299,7 @@
         /// Verify that if the affinity of our requests is out-of-proc, that many out-of-proc nodes will 
         /// be made (assuming it does not exceed MaxNodeCount)
         /// </summary>
-<<<<<<< HEAD
-        [Test]
-=======
-        [Fact]
->>>>>>> 3f8a403e
+        [Fact]
         public void TestOutOfProcNodesCreatedWhenAffinityIsOutOfProc()
         {
             _host.BuildParameters.MaxNodeCount = 4;
@@ -378,11 +324,7 @@
         /// we still won't create any new nodes if they're all for the same configuration -- 
         /// they'd end up all being assigned to the same node. 
         /// </summary>
-<<<<<<< HEAD
-        [Test]
-=======
-        [Fact]
->>>>>>> 3f8a403e
+        [Fact]
         public void TestNoNewNodesCreatedForMultipleRequestsWithSameConfiguration()
         {
             _host.BuildParameters.MaxNodeCount = 3;
@@ -405,11 +347,7 @@
         /// Verify that if the affinity of our requests is "any", we will not create more than 
         /// MaxNodeCount nodes (1 IP node + MaxNodeCount - 1 OOP nodes)
         /// </summary>
-<<<<<<< HEAD
-        [Test]
-=======
-        [Fact]
->>>>>>> 3f8a403e
+        [Fact]
         public void TestMaxNodeCountNotExceededWithRequestsOfAffinityAny()
         {
             _host.BuildParameters.MaxNodeCount = 3;
@@ -439,11 +377,7 @@
         /// node will service an Any request instead of an inproc request, leaving only one non-inproc request for the second round 
         /// of node creation.  
         /// </summary>
-<<<<<<< HEAD
-        [Test]
-=======
-        [Fact]
->>>>>>> 3f8a403e
+        [Fact]
         public void VerifyRequestOrderingDoesNotAffectNodeCreationCountWithInProcAndAnyRequests()
         {
             // Since we're creating our own BuildManager, we need to make sure that the default 
@@ -494,11 +428,7 @@
         /// Verify that if the affinity of our requests is out-of-proc, we will create as many as
         /// MaxNodeCount out-of-proc nodes
         /// </summary>
-<<<<<<< HEAD
-        [Test]
-=======
-        [Fact]
->>>>>>> 3f8a403e
+        [Fact]
         public void TestMaxNodeCountOOPNodesCreatedForOOPAffinitizedRequests()
         {
             _host.BuildParameters.MaxNodeCount = 3;
@@ -528,11 +458,7 @@
         /// is less than MaxNodeCount, that we only create MaxNodeCount - 1 OOP nodes (for a total of MaxNodeCount
         /// nodes, when the inproc node is included)
         /// </summary>
-<<<<<<< HEAD
-        [Test]
-=======
-        [Fact]
->>>>>>> 3f8a403e
+        [Fact]
         public void TestMaxNodeCountNodesNotExceededWithSomeOOPRequests1()
         {
             _host.BuildParameters.MaxNodeCount = 3;
@@ -562,11 +488,7 @@
         /// is less than MaxNodeCount, that we only create MaxNodeCount - 1 OOP nodes (for a total of MaxNodeCount
         /// nodes, when the inproc node is included)
         /// </summary>
-<<<<<<< HEAD
-        [Test]
-=======
-        [Fact]
->>>>>>> 3f8a403e
+        [Fact]
         public void TestMaxNodeCountNodesNotExceededWithSomeOOPRequests2()
         {
             _host.BuildParameters.MaxNodeCount = 3;
@@ -595,11 +517,7 @@
         /// Make sure that traversal projects are marked with an affinity of "InProc", which means that 
         /// even if multiple are available, we should still only have the single inproc node.  
         /// </summary>
-<<<<<<< HEAD
-        [Test]
-=======
-        [Fact]
->>>>>>> 3f8a403e
+        [Fact]
         public void TestTraversalAffinityIsInProc()
         {
             _host.BuildParameters.MaxNodeCount = 3;
@@ -623,11 +541,7 @@
         /// With something approximating the BuildManager's build loop, make sure that we don't end up 
         /// trying to create more nodes than we can actually support.   
         /// </summary>
-<<<<<<< HEAD
-        [Test]
-=======
-        [Fact]
->>>>>>> 3f8a403e
+        [Fact]
         public void VerifyNoOverCreationOfNodesWithBuildLoop()
         {
             // Since we're creating our own BuildManager, we need to make sure that the default 
@@ -669,11 +583,7 @@
         /// <summary>
         /// Verify that if we get two requests but one of them is a failure, we only get the failure result back.
         /// </summary>
-<<<<<<< HEAD
-        [Test]
-=======
-        [Fact]
->>>>>>> 3f8a403e
+        [Fact]
         public void TestTwoRequestsWithFirstFailure()
         {
             CreateConfiguration(1, "foo.proj");
@@ -692,11 +602,7 @@
         /// <summary>
         /// Verify that if we get two requests but one of them is a failure, we only get the failure result back.
         /// </summary>
-<<<<<<< HEAD
-        [Test]
-=======
-        [Fact]
->>>>>>> 3f8a403e
+        [Fact]
         public void TestTwoRequestsWithSecondFailure()
         {
             CreateConfiguration(1, "foo.proj");
@@ -715,11 +621,7 @@
         /// <summary>
         /// Verify that if we get three requests but one of them is a failure, we only get the failure result back.
         /// </summary>
-<<<<<<< HEAD
-        [Test]
-=======
-        [Fact]
->>>>>>> 3f8a403e
+        [Fact]
         public void TestThreeRequestsWithOneFailure()
         {
             CreateConfiguration(1, "foo.proj");
@@ -739,11 +641,7 @@
         /// <summary>
         /// Verify that providing a result to the only ourstanding request results in build complete.
         /// </summary>
-<<<<<<< HEAD
-        [Test]
-=======
-        [Fact]
->>>>>>> 3f8a403e
+        [Fact]
         public void TestResult()
         {
             CreateConfiguration(1, "foo.proj");
@@ -767,11 +665,7 @@
         /// <summary>
         /// Tests that the detailed summary setting causes the summary to be produced.
         /// </summary>
-<<<<<<< HEAD
-        [Test]
-=======
-        [Fact]
->>>>>>> 3f8a403e
+        [Fact]
         public void TestDetailedSummary()
         {
             string contents = ObjectModelHelpers.CleanupFileContents(@"
