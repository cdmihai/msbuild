﻿// Copyright (c) Microsoft. All rights reserved.
// Licensed under the MIT license. See LICENSE file in the project root for full license information.
//-----------------------------------------------------------------------
// </copyright>
// <summary>Tests for ProjectInstance internal members</summary>
//-----------------------------------------------------------------------

using System.Collections.Generic;
using Microsoft.Build.Execution;
<<<<<<< HEAD
using NUnit.Framework;
=======
>>>>>>> 3f8a403e
using Microsoft.Build.Evaluation;
using Microsoft.Build.Framework;
using System.Collections;
using System;
using Microsoft.Build.Construction;
using System.IO;
using System.Xml;
using System.Linq;
using Xunit;

namespace Microsoft.Build.UnitTests.OM.Instance
{
    /// <summary>
    /// Tests for ProjectInstance internal members
    /// </summary>
<<<<<<< HEAD
    [TestFixture]
=======
>>>>>>> 3f8a403e
    public class ProjectInstance_Internal_Tests
    {
        /// <summary>
        /// Read task registrations
        /// </summary>
<<<<<<< HEAD
        [Test]
=======
        [Fact]
>>>>>>> 3f8a403e
        public void GetTaskRegistrations()
        {
            try
            {
                string projectFileContent = @"
                    <Project xmlns='http://schemas.microsoft.com/developer/msbuild/2003'>
                        <UsingTask TaskName='t0' AssemblyFile='af0'/>
                        <UsingTask TaskName='t1' AssemblyFile='af1a'/>
                        <ItemGroup>
                            <i Include='i0'/>
                        </ItemGroup>
                        <Import Project='{0}'/>
                    </Project>";

                string importContent = @"
                    <Project xmlns='http://schemas.microsoft.com/developer/msbuild/2003'>
                        <UsingTask TaskName='t1' AssemblyName='an1' Condition=""'$(p)'=='v'""/>
                        <UsingTask TaskName='t2' AssemblyName='an2' Condition=""'@(i)'=='i0'""/>
                        <UsingTask TaskName='t3' AssemblyFile='af' Condition='false'/>
                        <PropertyGroup>
                            <p>v</p>
                        </PropertyGroup>
                    </Project>";

                string importPath = ObjectModelHelpers.CreateFileInTempProjectDirectory("import.targets", importContent);
                projectFileContent = String.Format(projectFileContent, importPath);

                ProjectInstance project = new Project(ProjectRootElement.Create(XmlReader.Create(new StringReader(projectFileContent)))).CreateProjectInstance();

                Assert.Equal(3, project.TaskRegistry.TaskRegistrations.Count);
                Assert.Equal(Path.Combine(Directory.GetCurrentDirectory(), "af0"), project.TaskRegistry.TaskRegistrations[new TaskRegistry.RegisteredTaskIdentity("t0", null)][0].TaskFactoryAssemblyLoadInfo.AssemblyFile);
                Assert.Equal(Path.Combine(Directory.GetCurrentDirectory(), "af1a"), project.TaskRegistry.TaskRegistrations[new TaskRegistry.RegisteredTaskIdentity("t1", null)][0].TaskFactoryAssemblyLoadInfo.AssemblyFile);
                Assert.Equal("an1", project.TaskRegistry.TaskRegistrations[new TaskRegistry.RegisteredTaskIdentity("t1", null)][1].TaskFactoryAssemblyLoadInfo.AssemblyName);
                Assert.Equal("an2", project.TaskRegistry.TaskRegistrations[new TaskRegistry.RegisteredTaskIdentity("t2", null)][0].TaskFactoryAssemblyLoadInfo.AssemblyName);
            }
            finally
            {
                ObjectModelHelpers.DeleteTempProjectDirectory();
            }
        }

        /// <summary>
        /// InitialTargets and DefaultTargets with imported projects.
        /// DefaultTargets are not read from imported projects.
        /// InitialTargets are gathered from imports depth-first.
        /// </summary>
<<<<<<< HEAD
        [Test]
=======
        [Fact]
>>>>>>> 3f8a403e
        public void InitialTargetsDefaultTargets()
        {
            try
            {
                string projectFileContent = @"
                    <Project DefaultTargets='d0a;d0b' InitialTargets='i0a;i0b' xmlns='http://schemas.microsoft.com/developer/msbuild/2003'>
                        <Import Project='{0}'/>
                        <Import Project='{1}'/>
                    </Project>";

                string import1Content = @"
                    <Project DefaultTargets='d1a;d1b' InitialTargets='i1a;i1b' xmlns='http://schemas.microsoft.com/developer/msbuild/2003'>
                        <Import Project='{0}'/>
                    </Project>";

                string import2Content = @"<Project DefaultTargets='d2a;2db' InitialTargets='i2a;i2b' xmlns='http://schemas.microsoft.com/developer/msbuild/2003'/>";

                string import3Content = @"<Project DefaultTargets='d3a;d3b' InitialTargets='i3a;i3b' xmlns='http://schemas.microsoft.com/developer/msbuild/2003'/>";

                string import2Path = ObjectModelHelpers.CreateFileInTempProjectDirectory("import2.targets", import2Content);
                string import3Path = ObjectModelHelpers.CreateFileInTempProjectDirectory("import3.targets", import3Content);

                import1Content = String.Format(import1Content, import3Path);
                string import1Path = ObjectModelHelpers.CreateFileInTempProjectDirectory("import1.targets", import1Content);

                projectFileContent = String.Format(projectFileContent, import1Path, import2Path);

                ProjectInstance project = new Project(ProjectRootElement.Create(XmlReader.Create(new StringReader(projectFileContent)))).CreateProjectInstance();

                Helpers.AssertListsValueEqual(new string[] { "d0a", "d0b" }, project.DefaultTargets);
                Helpers.AssertListsValueEqual(new string[] { "i0a", "i0b", "i1a", "i1b", "i3a", "i3b", "i2a", "i2b" }, project.InitialTargets);
            }
            finally
            {
                ObjectModelHelpers.DeleteTempProjectDirectory();
            }
        }

        /// <summary>
        /// InitialTargets and DefaultTargets with imported projects.
        /// DefaultTargets are not read from imported projects.
        /// InitialTargets are gathered from imports depth-first.
        /// </summary>
<<<<<<< HEAD
        [Test]
=======
        [Fact]
>>>>>>> 3f8a403e
        public void InitialTargetsDefaultTargetsEscaped()
        {
            try
            {
                string projectFileContent = @"
                    <Project DefaultTargets='d0a%3bd0b' InitialTargets='i0a%3bi0b' xmlns='http://schemas.microsoft.com/developer/msbuild/2003'>
                    </Project>";

                ProjectInstance project = new Project(ProjectRootElement.Create(XmlReader.Create(new StringReader(projectFileContent)))).CreateProjectInstance();

                Helpers.AssertListsValueEqual(new string[] { "d0a;d0b" }, project.DefaultTargets);
                Helpers.AssertListsValueEqual(new string[] { "i0a;i0b" }, project.InitialTargets);
            }
            finally
            {
                ObjectModelHelpers.DeleteTempProjectDirectory();
            }
        }

        /// <summary>
        /// Read property group under target
        /// </summary>
<<<<<<< HEAD
        [Test]
=======
        [Fact]
>>>>>>> 3f8a403e
        public void GetPropertyGroupUnderTarget()
        {
            string content = @"
                    <Project xmlns='http://schemas.microsoft.com/developer/msbuild/2003'>
                        <Target Name='t'>
                            <PropertyGroup Condition='c1'>
                                <p1 Condition='c2'>v1</p1>
                                <p2/>
                            </PropertyGroup>
                        </Target>
                    </Project>
                ";

            ProjectInstance p = GetProjectInstance(content);
            ProjectPropertyGroupTaskInstance propertyGroup = (ProjectPropertyGroupTaskInstance)(p.Targets["t"].Children[0]);

            Assert.Equal("c1", propertyGroup.Condition);

            List<ProjectPropertyGroupTaskPropertyInstance> properties = Helpers.MakeList(propertyGroup.Properties);
            Assert.Equal(2, properties.Count);

            Assert.Equal("c2", properties[0].Condition);
            Assert.Equal("v1", properties[0].Value);

            Assert.Equal(String.Empty, properties[1].Condition);
            Assert.Equal(String.Empty, properties[1].Value);
        }

        /// <summary>
        /// Read item group under target
        /// </summary>
<<<<<<< HEAD
        [Test]
=======
        [Fact]
>>>>>>> 3f8a403e
        public void GetItemGroupUnderTarget()
        {
            string content = @"
                    <Project xmlns='http://schemas.microsoft.com/developer/msbuild/2003'>
                        <Target Name='t'>
                            <ItemGroup Condition='c1'>
                                <i Include='i1' Exclude='e1' Condition='c2'>
                                    <m Condition='c3'>m1</m>    
                                    <n>n1</n>                        
                                </i>
                                <j Remove='r1'/>
                                <k>
                                    <o>o1</o>
                                </k>
                            </ItemGroup>
                        </Target>
                    </Project>
                ";

            ProjectInstance p = GetProjectInstance(content);
            ProjectItemGroupTaskInstance itemGroup = (ProjectItemGroupTaskInstance)(p.Targets["t"].Children[0]);

            Assert.Equal("c1", itemGroup.Condition);

            List<ProjectItemGroupTaskItemInstance> items = Helpers.MakeList(itemGroup.Items);
            Assert.Equal(3, items.Count);

            Assert.Equal("i1", items[0].Include);
            Assert.Equal("e1", items[0].Exclude);
            Assert.Equal(String.Empty, items[0].Remove);
            Assert.Equal("c2", items[0].Condition);

            Assert.Equal(String.Empty, items[1].Include);
            Assert.Equal(String.Empty, items[1].Exclude);
            Assert.Equal("r1", items[1].Remove);
            Assert.Equal(String.Empty, items[1].Condition);

            Assert.Equal(String.Empty, items[2].Include);
            Assert.Equal(String.Empty, items[2].Exclude);
            Assert.Equal(String.Empty, items[2].Remove);
            Assert.Equal(String.Empty, items[2].Condition);

            List<ProjectItemGroupTaskMetadataInstance> metadata1 = Helpers.MakeList(items[0].Metadata);
            List<ProjectItemGroupTaskMetadataInstance> metadata2 = Helpers.MakeList(items[1].Metadata);
            List<ProjectItemGroupTaskMetadataInstance> metadata3 = Helpers.MakeList(items[2].Metadata);

            Assert.Equal(2, metadata1.Count);
            Assert.Equal(0, metadata2.Count);
            Assert.Equal(1, metadata3.Count);

            Assert.Equal("c3", metadata1[0].Condition);
            Assert.Equal("m1", metadata1[0].Value);
            Assert.Equal(String.Empty, metadata1[1].Condition);
            Assert.Equal("n1", metadata1[1].Value);

            Assert.Equal(String.Empty, metadata3[0].Condition);
            Assert.Equal("o1", metadata3[0].Value);
        }

        /// <summary>
        /// Task registry accessor
        /// </summary>
<<<<<<< HEAD
        [Test]
=======
        [Fact]
>>>>>>> 3f8a403e
        public void GetTaskRegistry()
        {
            ProjectInstance p = GetSampleProjectInstance();

            Assert.Equal(true, p.TaskRegistry != null);
        }

        /// <summary>
        /// Global properties accessor
        /// </summary>
<<<<<<< HEAD
        [Test]
=======
        [Fact]
>>>>>>> 3f8a403e
        public void GetGlobalProperties()
        {
            ProjectInstance p = GetSampleProjectInstance();

            Assert.Equal("v1", p.GlobalPropertiesDictionary["g1"].EvaluatedValue);
            Assert.Equal("v2", p.GlobalPropertiesDictionary["g2"].EvaluatedValue);
        }

        /// <summary>
        /// ToolsVersion accessor
        /// </summary>
<<<<<<< HEAD
        [Test]
=======
        [Fact]
>>>>>>> 3f8a403e
        public void GetToolsVersion()
        {
            ProjectInstance p = GetSampleProjectInstance();

<<<<<<< HEAD
            Assert.AreEqual(ObjectModelHelpers.MSBuildDefaultToolsVersion, p.Toolset.ToolsVersion);
=======
            Assert.Equal("4.0", p.Toolset.ToolsVersion);
>>>>>>> 3f8a403e
        }

        /// <summary>
        /// Toolset data is cloned properly
        /// </summary>
<<<<<<< HEAD
        [Test]
=======
        [Fact]
>>>>>>> 3f8a403e
        public void CloneToolsetData()
        {
            var projectCollection = new ProjectCollection();
            CreateMockToolsetIfNotExists("TESTTV", projectCollection);
            ProjectInstance first = GetSampleProjectInstance(null, null, projectCollection, toolsVersion: "TESTTV");
            ProjectInstance second = first.DeepCopy();
            Assert.Equal(first.ToolsVersion, second.ToolsVersion);
            Assert.Equal(first.ExplicitToolsVersion, second.ExplicitToolsVersion);
            Assert.Equal(first.ExplicitToolsVersionSpecified, second.ExplicitToolsVersionSpecified);
        }

        /// <summary>
        /// Test ProjectInstance's surfacing of the sub-toolset version
        /// </summary>
<<<<<<< HEAD
        [Test]
        [Ignore]
=======
        [Fact(Skip = "Ignored in MSTest")]
>>>>>>> 3f8a403e
        // Ignore: Test requires installed toolset.
        public void GetSubToolsetVersion()
        {
            string originalVisualStudioVersion = Environment.GetEnvironmentVariable("VisualStudioVersion");

            try
            {
                Environment.SetEnvironmentVariable("VisualStudioVersion", null);

                ProjectInstance p = GetSampleProjectInstance(null, null, new ProjectCollection());

<<<<<<< HEAD
                Assert.AreEqual(ObjectModelHelpers.MSBuildDefaultToolsVersion, p.Toolset.ToolsVersion);
                Assert.AreEqual(p.Toolset.DefaultSubToolsetVersion, p.SubToolsetVersion);

                if (p.Toolset.DefaultSubToolsetVersion == null)
                {
                    Assert.AreEqual(String.Empty, p.GetPropertyValue("VisualStudioVersion"));
                }
                else
                {
                    Assert.AreEqual(p.Toolset.DefaultSubToolsetVersion, p.GetPropertyValue("VisualStudioVersion"));
                }
=======
                Assert.Equal("4.0", p.Toolset.ToolsVersion);
                Assert.Equal(p.Toolset.DefaultSubToolsetVersion, p.SubToolsetVersion);
                Assert.Equal(p.Toolset.DefaultSubToolsetVersion, p.GetPropertyValue("VisualStudioVersion"));
>>>>>>> 3f8a403e
            }
            finally
            {
                Environment.SetEnvironmentVariable("VisualStudioVersion", originalVisualStudioVersion);
            }
        }

        /// <summary>
        /// Test ProjectInstance's surfacing of the sub-toolset version when it is overridden by a value in the 
        /// environment 
        /// </summary>
<<<<<<< HEAD
        [Test]
=======
        [Fact]
>>>>>>> 3f8a403e
        public void GetSubToolsetVersion_FromEnvironment()
        {
            string originalVisualStudioVersion = Environment.GetEnvironmentVariable("VisualStudioVersion");

            try
            {
                Environment.SetEnvironmentVariable("VisualStudioVersion", "ABCD");

                ProjectInstance p = GetSampleProjectInstance(null, null, new ProjectCollection());

<<<<<<< HEAD
                Assert.AreEqual(ObjectModelHelpers.MSBuildDefaultToolsVersion, p.Toolset.ToolsVersion);
                Assert.AreEqual("ABCD", p.SubToolsetVersion);
                Assert.AreEqual("ABCD", p.GetPropertyValue("VisualStudioVersion"));
=======
                Assert.Equal("4.0", p.Toolset.ToolsVersion);
                Assert.Equal("ABCD", p.SubToolsetVersion);
                Assert.Equal("ABCD", p.GetPropertyValue("VisualStudioVersion"));
>>>>>>> 3f8a403e
            }
            finally
            {
                Environment.SetEnvironmentVariable("VisualStudioVersion", originalVisualStudioVersion);
            }
        }

        /// <summary>
        /// Test ProjectInstance's surfacing of the sub-toolset version when it is overridden by a global property
        /// </summary>
<<<<<<< HEAD
        [Test]
=======
        [Fact]
>>>>>>> 3f8a403e
        public void GetSubToolsetVersion_FromProjectGlobalProperties()
        {
            string originalVisualStudioVersion = Environment.GetEnvironmentVariable("VisualStudioVersion");

            try
            {
                Environment.SetEnvironmentVariable("VisualStudioVersion", null);

                IDictionary<string, string> globalProperties = new Dictionary<string, string>(StringComparer.OrdinalIgnoreCase);
                globalProperties.Add("VisualStudioVersion", "ABCDE");

                ProjectInstance p = GetSampleProjectInstance(null, globalProperties, new ProjectCollection());

<<<<<<< HEAD
                Assert.AreEqual(ObjectModelHelpers.MSBuildDefaultToolsVersion, p.Toolset.ToolsVersion);
                Assert.AreEqual("ABCDE", p.SubToolsetVersion);
                Assert.AreEqual("ABCDE", p.GetPropertyValue("VisualStudioVersion"));
=======
                Assert.Equal("4.0", p.Toolset.ToolsVersion);
                Assert.Equal("ABCDE", p.SubToolsetVersion);
                Assert.Equal("ABCDE", p.GetPropertyValue("VisualStudioVersion"));
>>>>>>> 3f8a403e
            }
            finally
            {
                Environment.SetEnvironmentVariable("VisualStudioVersion", originalVisualStudioVersion);
            }
        }

        /// <summary>
        /// Verify that if a sub-toolset version is passed to the constructor, it all other heuristic methods for 
        /// getting the sub-toolset version. 
        /// </summary>
<<<<<<< HEAD
        [Test]
=======
        [Fact]
>>>>>>> 3f8a403e
        public void GetSubToolsetVersion_FromConstructor()
        {
            string originalVisualStudioVersion = Environment.GetEnvironmentVariable("VisualStudioVersion");

            try
            {
                Environment.SetEnvironmentVariable("VisualStudioVersion", "ABC");

                string projectContent = @"<Project xmlns='http://schemas.microsoft.com/developer/msbuild/2003'>
                        <Target Name='t'>
                            <Message Text='Hello'/>
                        </Target>
                    </Project>";

                ProjectRootElement xml = ProjectRootElement.Create(XmlReader.Create(new StringReader(projectContent)));

                IDictionary<string, string> globalProperties = new Dictionary<string, string>(StringComparer.OrdinalIgnoreCase);
                globalProperties.Add("VisualStudioVersion", "ABCD");

                IDictionary<string, string> projectCollectionGlobalProperties = new Dictionary<string, string>(StringComparer.OrdinalIgnoreCase);
                projectCollectionGlobalProperties.Add("VisualStudioVersion", "ABCDE");

                ProjectInstance p = new ProjectInstance(xml, globalProperties, ObjectModelHelpers.MSBuildDefaultToolsVersion, "ABCDEF", new ProjectCollection(projectCollectionGlobalProperties));

<<<<<<< HEAD
                Assert.AreEqual(ObjectModelHelpers.MSBuildDefaultToolsVersion, p.Toolset.ToolsVersion);
                Assert.AreEqual("ABCDEF", p.SubToolsetVersion);
                Assert.AreEqual("ABCDEF", p.GetPropertyValue("VisualStudioVersion"));
=======
                Assert.Equal("4.0", p.Toolset.ToolsVersion);
                Assert.Equal("ABCDEF", p.SubToolsetVersion);
                Assert.Equal("ABCDEF", p.GetPropertyValue("VisualStudioVersion"));
>>>>>>> 3f8a403e
            }
            finally
            {
                Environment.SetEnvironmentVariable("VisualStudioVersion", originalVisualStudioVersion);
            }
        }

        /// <summary>
        /// DefaultTargets accessor
        /// </summary>
<<<<<<< HEAD
        [Test]
=======
        [Fact]
>>>>>>> 3f8a403e
        public void GetDefaultTargets()
        {
            ProjectInstance p = GetSampleProjectInstance();

            Helpers.AssertListsValueEqual(new string[] { "dt" }, p.DefaultTargets);
        }

        /// <summary>
        /// InitialTargets accessor
        /// </summary>
<<<<<<< HEAD
        [Test]
=======
        [Fact]
>>>>>>> 3f8a403e
        public void GetInitialTargets()
        {
            ProjectInstance p = GetSampleProjectInstance();

            Helpers.AssertListsValueEqual(new string[] { "it" }, p.InitialTargets);
        }

        /// <summary>
        /// Cloning project clones targets
        /// </summary>
<<<<<<< HEAD
        [Test]
=======
        [Fact]
>>>>>>> 3f8a403e
        public void CloneTargets()
        {
            var hostServices = new HostServices();

            ProjectInstance first = GetSampleProjectInstance(hostServices);
            ProjectInstance second = first.DeepCopy();

            // Targets, tasks are immutable so we can expect the same objects
            Assert.True(Object.ReferenceEquals(first.Targets, second.Targets));
            Assert.True(Object.ReferenceEquals(first.Targets["t"], second.Targets["t"]));

            var firstTasks = first.Targets["t"];
            var secondTasks = second.Targets["t"];

            Assert.True(Object.ReferenceEquals(firstTasks.Children[0], secondTasks.Children[0]));
        }

        /// <summary>
        /// Cloning project copies task registry
        /// </summary>
<<<<<<< HEAD
        [Test]
=======
        [Fact]
>>>>>>> 3f8a403e
        public void CloneTaskRegistry()
        {
            ProjectInstance first = GetSampleProjectInstance();
            ProjectInstance second = first.DeepCopy();

            // Task registry object should be immutable
            Assert.Same(first.TaskRegistry, second.TaskRegistry);
        }

        /// <summary>
        /// Cloning project copies global properties
        /// </summary>
<<<<<<< HEAD
        [Test]
=======
        [Fact]
>>>>>>> 3f8a403e
        public void CloneGlobalProperties()
        {
            ProjectInstance first = GetSampleProjectInstance();
            ProjectInstance second = first.DeepCopy();

            Assert.Equal("v1", second.GlobalPropertiesDictionary["g1"].EvaluatedValue);
            Assert.Equal("v2", second.GlobalPropertiesDictionary["g2"].EvaluatedValue);
        }

        /// <summary>
        /// Cloning project copies default targets
        /// </summary>
<<<<<<< HEAD
        [Test]
=======
        [Fact]
>>>>>>> 3f8a403e
        public void CloneDefaultTargets()
        {
            ProjectInstance first = GetSampleProjectInstance();
            ProjectInstance second = first.DeepCopy();

            Helpers.AssertListsValueEqual(new string[] { "dt" }, second.DefaultTargets);
        }

        /// <summary>
        /// Cloning project copies initial targets
        /// </summary>
<<<<<<< HEAD
        [Test]
=======
        [Fact]
>>>>>>> 3f8a403e
        public void CloneInitialTargets()
        {
            ProjectInstance first = GetSampleProjectInstance();
            ProjectInstance second = first.DeepCopy();

            Helpers.AssertListsValueEqual(new string[] { "it" }, second.InitialTargets);
        }

        /// <summary>
        /// Cloning project copies toolsversion
        /// </summary>
<<<<<<< HEAD
        [Test]
=======
        [Fact]
>>>>>>> 3f8a403e
        public void CloneToolsVersion()
        {
            ProjectInstance first = GetSampleProjectInstance();
            ProjectInstance second = first.DeepCopy();

            Assert.Equal(first.Toolset, second.Toolset);
        }

        /// <summary>
        /// Tests building a simple project and verifying the log looks as expected.
        /// </summary>
<<<<<<< HEAD
        [Test]
=======
        [Fact(Skip = "Test fails in xunit when multiple tests are run")]
>>>>>>> 3f8a403e
        public void Build()
        {
            string projectFileContent = @"
                    <Project xmlns='http://schemas.microsoft.com/developer/msbuild/2003'>
                        <UsingTask TaskName='Microsoft.Build.Tasks.Message' AssemblyFile='Microsoft.Build.Tasks.Core.dll'/>
                        <ItemGroup>
                            <i Include='i0'/>
                        </ItemGroup>
                        <Target Name='Build'>
                            <Message Text='Building...'/>
                            <Message Text='Completed!'/>
                        </Target>
                    </Project>";

            ProjectInstance projectInstance = GetProjectInstance(projectFileContent);
            List<ILogger> loggers = new List<ILogger>();
            MockLogger mockLogger = new MockLogger();
            loggers.Add(mockLogger);
            bool success = projectInstance.Build("Build", loggers);

            Assert.True(success);
            mockLogger.AssertLogContains(new string[] { "Building...", "Completed!" });
        }

        /// <summary>
        /// Create a ProjectInstance from provided project content
        /// </summary>
        private static ProjectInstance GetProjectInstance(string content)
        {
            return GetProjectInstance(content, null);
        }

        /// <summary>
        /// Create a ProjectInstance from provided project content and host services object
        /// </summary>
        private static ProjectInstance GetProjectInstance(string content, HostServices hostServices)
        {
            return GetProjectInstance(content, hostServices, null, null);
        }

        /// <summary>
        /// Create a ProjectInstance from provided project content and host services object
        /// </summary>
        private static ProjectInstance GetProjectInstance(string content, HostServices hostServices, IDictionary<string, string> globalProperties, ProjectCollection projectCollection, string toolsVersion = null)
        {
            XmlReader reader = XmlReader.Create(new StringReader(content));

            if (globalProperties == null)
            {
                // choose some interesting defaults if we weren't explicitly asked to use a set. 
                globalProperties = new Dictionary<string, string>(StringComparer.OrdinalIgnoreCase);
                globalProperties.Add("g1", "v1");
                globalProperties.Add("g2", "v2");
            }

            Project project = new Project(reader, globalProperties, toolsVersion ?? ObjectModelHelpers.MSBuildDefaultToolsVersion, projectCollection ?? ProjectCollection.GlobalProjectCollection);

            ProjectInstance instance = project.CreateProjectInstance();

            return instance;
        }

        /// <summary>
        /// Create a ProjectInstance with some items and properties and targets
        /// </summary>
        private static ProjectInstance GetSampleProjectInstance()
        {
            return GetSampleProjectInstance(null);
        }

        /// <summary>
        /// Create a ProjectInstance with some items and properties and targets
        /// </summary>
        private static ProjectInstance GetSampleProjectInstance(HostServices hostServices)
        {
            return GetSampleProjectInstance(hostServices, null, null);
        }

        /// <summary>
        /// Create a ProjectInstance with some items and properties and targets
        /// </summary>
        private static ProjectInstance GetSampleProjectInstance(HostServices hostServices, IDictionary<string, string> globalProperties, ProjectCollection projectCollection, string toolsVersion = null)
        {
            string toolsVersionSubstring = toolsVersion != null ? "ToolsVersion=\"" + toolsVersion + "\" " : String.Empty;
            string content = @"
                    <Project xmlns='http://schemas.microsoft.com/developer/msbuild/2003' InitialTargets='it' DefaultTargets='dt' " + toolsVersionSubstring + @">
                        <PropertyGroup>
                            <p1>v1</p1>
                            <p2>v2</p2>
                            <p2>$(p2)X$(p)</p2>
                        </PropertyGroup>
                        <ItemGroup>
                            <i Include='i0'/>
                            <i Include='i1'>
                                <m>m1</m>
                            </i>
                            <i Include='$(p1)'/>
                        </ItemGroup>
                        <Target Name='t'>
                            <t1 a='a1' b='b1' ContinueOnError='coe' Condition='c'/>
                            <t2/>
                        </Target>
                        <Target Name='tt'/>
                    </Project>
                ";

            ProjectInstance p = GetProjectInstance(content, hostServices, globalProperties, projectCollection, toolsVersion);

            return p;
        }

        /// <summary>
        /// Creates a toolset with the given tools version if one does not already exist.
        /// </summary>
        private static void CreateMockToolsetIfNotExists(string toolsVersion, ProjectCollection projectCollection)
        {
            ProjectCollection pc = projectCollection;
            if (!pc.Toolsets.Any(t => String.Equals(t.ToolsVersion, toolsVersion, StringComparison.OrdinalIgnoreCase)))
            {
                Toolset template = pc.Toolsets.First(t => String.Equals(t.ToolsVersion, pc.DefaultToolsVersion, StringComparison.OrdinalIgnoreCase));
                var toolset = new Toolset(
                    toolsVersion,
                    template.ToolsPath,
                    template.Properties.ToDictionary(p => p.Key, p => p.Value.EvaluatedValue),
                    pc,
                    null);
                pc.AddToolset(toolset);
            }
        }
    }
}<|MERGE_RESOLUTION|>--- conflicted
+++ resolved
@@ -1,4 +1,4 @@
-﻿// Copyright (c) Microsoft. All rights reserved.
+// Copyright (c) Microsoft. All rights reserved.
 // Licensed under the MIT license. See LICENSE file in the project root for full license information.
 //-----------------------------------------------------------------------
 // </copyright>
@@ -7,10 +7,6 @@
 
 using System.Collections.Generic;
 using Microsoft.Build.Execution;
-<<<<<<< HEAD
-using NUnit.Framework;
-=======
->>>>>>> 3f8a403e
 using Microsoft.Build.Evaluation;
 using Microsoft.Build.Framework;
 using System.Collections;
@@ -26,20 +22,12 @@
     /// <summary>
     /// Tests for ProjectInstance internal members
     /// </summary>
-<<<<<<< HEAD
-    [TestFixture]
-=======
->>>>>>> 3f8a403e
     public class ProjectInstance_Internal_Tests
     {
         /// <summary>
         /// Read task registrations
         /// </summary>
-<<<<<<< HEAD
-        [Test]
-=======
-        [Fact]
->>>>>>> 3f8a403e
+        [Fact]
         public void GetTaskRegistrations()
         {
             try
@@ -86,11 +74,7 @@
         /// DefaultTargets are not read from imported projects.
         /// InitialTargets are gathered from imports depth-first.
         /// </summary>
-<<<<<<< HEAD
-        [Test]
-=======
-        [Fact]
->>>>>>> 3f8a403e
+        [Fact]
         public void InitialTargetsDefaultTargets()
         {
             try
@@ -134,11 +118,7 @@
         /// DefaultTargets are not read from imported projects.
         /// InitialTargets are gathered from imports depth-first.
         /// </summary>
-<<<<<<< HEAD
-        [Test]
-=======
-        [Fact]
->>>>>>> 3f8a403e
+        [Fact]
         public void InitialTargetsDefaultTargetsEscaped()
         {
             try
@@ -161,11 +141,7 @@
         /// <summary>
         /// Read property group under target
         /// </summary>
-<<<<<<< HEAD
-        [Test]
-=======
-        [Fact]
->>>>>>> 3f8a403e
+        [Fact]
         public void GetPropertyGroupUnderTarget()
         {
             string content = @"
@@ -197,11 +173,7 @@
         /// <summary>
         /// Read item group under target
         /// </summary>
-<<<<<<< HEAD
-        [Test]
-=======
-        [Fact]
->>>>>>> 3f8a403e
+        [Fact]
         public void GetItemGroupUnderTarget()
         {
             string content = @"
@@ -264,11 +236,7 @@
         /// <summary>
         /// Task registry accessor
         /// </summary>
-<<<<<<< HEAD
-        [Test]
-=======
-        [Fact]
->>>>>>> 3f8a403e
+        [Fact]
         public void GetTaskRegistry()
         {
             ProjectInstance p = GetSampleProjectInstance();
@@ -279,11 +247,7 @@
         /// <summary>
         /// Global properties accessor
         /// </summary>
-<<<<<<< HEAD
-        [Test]
-=======
-        [Fact]
->>>>>>> 3f8a403e
+        [Fact]
         public void GetGlobalProperties()
         {
             ProjectInstance p = GetSampleProjectInstance();
@@ -295,30 +259,18 @@
         /// <summary>
         /// ToolsVersion accessor
         /// </summary>
-<<<<<<< HEAD
-        [Test]
-=======
-        [Fact]
->>>>>>> 3f8a403e
+        [Fact]
         public void GetToolsVersion()
         {
             ProjectInstance p = GetSampleProjectInstance();
 
-<<<<<<< HEAD
-            Assert.AreEqual(ObjectModelHelpers.MSBuildDefaultToolsVersion, p.Toolset.ToolsVersion);
-=======
-            Assert.Equal("4.0", p.Toolset.ToolsVersion);
->>>>>>> 3f8a403e
+            Assert.Equal(ObjectModelHelpers.MSBuildDefaultToolsVersion, p.Toolset.ToolsVersion);
         }
 
         /// <summary>
         /// Toolset data is cloned properly
         /// </summary>
-<<<<<<< HEAD
-        [Test]
-=======
-        [Fact]
->>>>>>> 3f8a403e
+        [Fact]
         public void CloneToolsetData()
         {
             var projectCollection = new ProjectCollection();
@@ -333,12 +285,7 @@
         /// <summary>
         /// Test ProjectInstance's surfacing of the sub-toolset version
         /// </summary>
-<<<<<<< HEAD
-        [Test]
-        [Ignore]
-=======
         [Fact(Skip = "Ignored in MSTest")]
->>>>>>> 3f8a403e
         // Ignore: Test requires installed toolset.
         public void GetSubToolsetVersion()
         {
@@ -350,23 +297,17 @@
 
                 ProjectInstance p = GetSampleProjectInstance(null, null, new ProjectCollection());
 
-<<<<<<< HEAD
-                Assert.AreEqual(ObjectModelHelpers.MSBuildDefaultToolsVersion, p.Toolset.ToolsVersion);
-                Assert.AreEqual(p.Toolset.DefaultSubToolsetVersion, p.SubToolsetVersion);
+                Assert.Equal(ObjectModelHelpers.MSBuildDefaultToolsVersion, p.Toolset.ToolsVersion);
+                Assert.Equal(p.Toolset.DefaultSubToolsetVersion, p.SubToolsetVersion);
 
                 if (p.Toolset.DefaultSubToolsetVersion == null)
                 {
-                    Assert.AreEqual(String.Empty, p.GetPropertyValue("VisualStudioVersion"));
+                    Assert.Equal(String.Empty, p.GetPropertyValue("VisualStudioVersion"));
                 }
                 else
                 {
-                    Assert.AreEqual(p.Toolset.DefaultSubToolsetVersion, p.GetPropertyValue("VisualStudioVersion"));
+                    Assert.Equal(p.Toolset.DefaultSubToolsetVersion, p.GetPropertyValue("VisualStudioVersion"));
                 }
-=======
-                Assert.Equal("4.0", p.Toolset.ToolsVersion);
-                Assert.Equal(p.Toolset.DefaultSubToolsetVersion, p.SubToolsetVersion);
-                Assert.Equal(p.Toolset.DefaultSubToolsetVersion, p.GetPropertyValue("VisualStudioVersion"));
->>>>>>> 3f8a403e
             }
             finally
             {
@@ -378,11 +319,7 @@
         /// Test ProjectInstance's surfacing of the sub-toolset version when it is overridden by a value in the 
         /// environment 
         /// </summary>
-<<<<<<< HEAD
-        [Test]
-=======
-        [Fact]
->>>>>>> 3f8a403e
+        [Fact]
         public void GetSubToolsetVersion_FromEnvironment()
         {
             string originalVisualStudioVersion = Environment.GetEnvironmentVariable("VisualStudioVersion");
@@ -393,15 +330,9 @@
 
                 ProjectInstance p = GetSampleProjectInstance(null, null, new ProjectCollection());
 
-<<<<<<< HEAD
-                Assert.AreEqual(ObjectModelHelpers.MSBuildDefaultToolsVersion, p.Toolset.ToolsVersion);
-                Assert.AreEqual("ABCD", p.SubToolsetVersion);
-                Assert.AreEqual("ABCD", p.GetPropertyValue("VisualStudioVersion"));
-=======
-                Assert.Equal("4.0", p.Toolset.ToolsVersion);
+                Assert.Equal(ObjectModelHelpers.MSBuildDefaultToolsVersion, p.Toolset.ToolsVersion);
                 Assert.Equal("ABCD", p.SubToolsetVersion);
                 Assert.Equal("ABCD", p.GetPropertyValue("VisualStudioVersion"));
->>>>>>> 3f8a403e
             }
             finally
             {
@@ -412,11 +343,7 @@
         /// <summary>
         /// Test ProjectInstance's surfacing of the sub-toolset version when it is overridden by a global property
         /// </summary>
-<<<<<<< HEAD
-        [Test]
-=======
-        [Fact]
->>>>>>> 3f8a403e
+        [Fact]
         public void GetSubToolsetVersion_FromProjectGlobalProperties()
         {
             string originalVisualStudioVersion = Environment.GetEnvironmentVariable("VisualStudioVersion");
@@ -430,15 +357,9 @@
 
                 ProjectInstance p = GetSampleProjectInstance(null, globalProperties, new ProjectCollection());
 
-<<<<<<< HEAD
-                Assert.AreEqual(ObjectModelHelpers.MSBuildDefaultToolsVersion, p.Toolset.ToolsVersion);
-                Assert.AreEqual("ABCDE", p.SubToolsetVersion);
-                Assert.AreEqual("ABCDE", p.GetPropertyValue("VisualStudioVersion"));
-=======
-                Assert.Equal("4.0", p.Toolset.ToolsVersion);
+                Assert.Equal(ObjectModelHelpers.MSBuildDefaultToolsVersion, p.Toolset.ToolsVersion);
                 Assert.Equal("ABCDE", p.SubToolsetVersion);
                 Assert.Equal("ABCDE", p.GetPropertyValue("VisualStudioVersion"));
->>>>>>> 3f8a403e
             }
             finally
             {
@@ -450,11 +371,7 @@
         /// Verify that if a sub-toolset version is passed to the constructor, it all other heuristic methods for 
         /// getting the sub-toolset version. 
         /// </summary>
-<<<<<<< HEAD
-        [Test]
-=======
-        [Fact]
->>>>>>> 3f8a403e
+        [Fact]
         public void GetSubToolsetVersion_FromConstructor()
         {
             string originalVisualStudioVersion = Environment.GetEnvironmentVariable("VisualStudioVersion");
@@ -479,15 +396,9 @@
 
                 ProjectInstance p = new ProjectInstance(xml, globalProperties, ObjectModelHelpers.MSBuildDefaultToolsVersion, "ABCDEF", new ProjectCollection(projectCollectionGlobalProperties));
 
-<<<<<<< HEAD
-                Assert.AreEqual(ObjectModelHelpers.MSBuildDefaultToolsVersion, p.Toolset.ToolsVersion);
-                Assert.AreEqual("ABCDEF", p.SubToolsetVersion);
-                Assert.AreEqual("ABCDEF", p.GetPropertyValue("VisualStudioVersion"));
-=======
-                Assert.Equal("4.0", p.Toolset.ToolsVersion);
+                Assert.Equal(ObjectModelHelpers.MSBuildDefaultToolsVersion, p.Toolset.ToolsVersion);
                 Assert.Equal("ABCDEF", p.SubToolsetVersion);
                 Assert.Equal("ABCDEF", p.GetPropertyValue("VisualStudioVersion"));
->>>>>>> 3f8a403e
             }
             finally
             {
@@ -498,11 +409,7 @@
         /// <summary>
         /// DefaultTargets accessor
         /// </summary>
-<<<<<<< HEAD
-        [Test]
-=======
-        [Fact]
->>>>>>> 3f8a403e
+        [Fact]
         public void GetDefaultTargets()
         {
             ProjectInstance p = GetSampleProjectInstance();
@@ -513,11 +420,7 @@
         /// <summary>
         /// InitialTargets accessor
         /// </summary>
-<<<<<<< HEAD
-        [Test]
-=======
-        [Fact]
->>>>>>> 3f8a403e
+        [Fact]
         public void GetInitialTargets()
         {
             ProjectInstance p = GetSampleProjectInstance();
@@ -528,11 +431,7 @@
         /// <summary>
         /// Cloning project clones targets
         /// </summary>
-<<<<<<< HEAD
-        [Test]
-=======
-        [Fact]
->>>>>>> 3f8a403e
+        [Fact]
         public void CloneTargets()
         {
             var hostServices = new HostServices();
@@ -553,11 +452,7 @@
         /// <summary>
         /// Cloning project copies task registry
         /// </summary>
-<<<<<<< HEAD
-        [Test]
-=======
-        [Fact]
->>>>>>> 3f8a403e
+        [Fact]
         public void CloneTaskRegistry()
         {
             ProjectInstance first = GetSampleProjectInstance();
@@ -570,11 +465,7 @@
         /// <summary>
         /// Cloning project copies global properties
         /// </summary>
-<<<<<<< HEAD
-        [Test]
-=======
-        [Fact]
->>>>>>> 3f8a403e
+        [Fact]
         public void CloneGlobalProperties()
         {
             ProjectInstance first = GetSampleProjectInstance();
@@ -587,11 +478,7 @@
         /// <summary>
         /// Cloning project copies default targets
         /// </summary>
-<<<<<<< HEAD
-        [Test]
-=======
-        [Fact]
->>>>>>> 3f8a403e
+        [Fact]
         public void CloneDefaultTargets()
         {
             ProjectInstance first = GetSampleProjectInstance();
@@ -603,11 +490,7 @@
         /// <summary>
         /// Cloning project copies initial targets
         /// </summary>
-<<<<<<< HEAD
-        [Test]
-=======
-        [Fact]
->>>>>>> 3f8a403e
+        [Fact]
         public void CloneInitialTargets()
         {
             ProjectInstance first = GetSampleProjectInstance();
@@ -619,11 +502,7 @@
         /// <summary>
         /// Cloning project copies toolsversion
         /// </summary>
-<<<<<<< HEAD
-        [Test]
-=======
-        [Fact]
->>>>>>> 3f8a403e
+        [Fact]
         public void CloneToolsVersion()
         {
             ProjectInstance first = GetSampleProjectInstance();
@@ -635,11 +514,7 @@
         /// <summary>
         /// Tests building a simple project and verifying the log looks as expected.
         /// </summary>
-<<<<<<< HEAD
-        [Test]
-=======
         [Fact(Skip = "Test fails in xunit when multiple tests are run")]
->>>>>>> 3f8a403e
         public void Build()
         {
             string projectFileContent = @"
