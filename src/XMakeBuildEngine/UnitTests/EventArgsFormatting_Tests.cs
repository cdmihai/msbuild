--- conflicted
+++ resolved
@@ -1,15 +1,12 @@
-﻿// Copyright (c) Microsoft. All rights reserved.
+// Copyright (c) Microsoft. All rights reserved.
 // Licensed under the MIT license. See LICENSE file in the project root for full license information.
 
-<<<<<<< HEAD
-=======
 using System;
->>>>>>> 3f8a403e
 using Microsoft.Build.Framework;
 using Microsoft.Build.Shared;
 using Xunit;
 
-using NUnit.Framework;
+
 
 namespace Microsoft.Build.UnitTests
 {
@@ -19,16 +16,9 @@
     /// gets a bunch of lines of extra coverage of Engine that we weren't otherwise getting, and 
     /// in theory at least the implementation in Engine should be tested too.
     /// </summary>
-<<<<<<< HEAD
-    [TestFixture]
-    public class EventArgsFormattingTests
-    {
-        [Test]
-=======
     public class EventArgsFormattingTests
     {
         [Fact]
->>>>>>> 3f8a403e
         public void NoLineInfoFormatEventMessage()
         {
             // Testing the method in Shared.EventArgsFormatting directly
@@ -40,11 +30,7 @@
 
         // Valid forms for line/col number patterns:
         // (line) or (line-line) or (line,col) or (line,col-col) or (line,col,line,col)
-<<<<<<< HEAD
-        [Test]
-=======
         [Fact]
->>>>>>> 3f8a403e
         public void LineNumberRange()
         {
             string s = EventArgsFormatting.FormatEventMessage("error", "CS",
@@ -53,11 +39,7 @@
                       "source.cs(1-2): CS error 312: Missing ;", s);
         }
 
-<<<<<<< HEAD
-        [Test]
-=======
         [Fact]
->>>>>>> 3f8a403e
         public void ColumnNumberRange()
         {
             string s = EventArgsFormatting.FormatEventMessage("error", "CS",
@@ -66,11 +48,7 @@
                       "source.cs : CS error 312: Missing ;", s);
         }
 
-<<<<<<< HEAD
-        [Test]
-=======
         [Fact]
->>>>>>> 3f8a403e
         public void LineAndColumnNumberRange()
         {
             string s = EventArgsFormatting.FormatEventMessage("error", "CS",
@@ -79,11 +57,7 @@
                       "source.cs(1,3,2,4): CS error 312: Missing ;", s);
         }
 
-<<<<<<< HEAD
-        [Test]
-=======
         [Fact]
->>>>>>> 3f8a403e
         public void LineAndColumnNumberRange2()
         {
             string s = EventArgsFormatting.FormatEventMessage("error", "CS",
@@ -92,11 +66,7 @@
                       "source.cs(1,3-4): CS error 312: Missing ;", s);
         }
 
-<<<<<<< HEAD
-        [Test]
-=======
         [Fact]
->>>>>>> 3f8a403e
         public void LineAndColumnNumberRange3()
         {
             string s = EventArgsFormatting.FormatEventMessage("error", "CS",
@@ -105,11 +75,7 @@
                       "source.cs(1-2,3): CS error 312: Missing ;", s);
         }
 
-<<<<<<< HEAD
-        [Test]
-=======
         [Fact]
->>>>>>> 3f8a403e
         public void LineAndColumnNumberRange4()
         {
             string s = EventArgsFormatting.FormatEventMessage("error", "CS",
@@ -118,11 +84,7 @@
                       "source.cs(1-2): CS error 312: Missing ;", s);
         }
 
-<<<<<<< HEAD
-        [Test]
-=======
         [Fact]
->>>>>>> 3f8a403e
         public void LineAndColumnNumberRange5()
         {
             string s = EventArgsFormatting.FormatEventMessage("error", "CS",
@@ -131,11 +93,7 @@
                       "source.cs(1,2): CS error 312: Missing ;", s);
         }
 
-<<<<<<< HEAD
-        [Test]
-=======
         [Fact]
->>>>>>> 3f8a403e
         public void BasicFormatEventMessage()
         {
             // Testing the method in Shared.EventArgsFormatting directly
@@ -145,11 +103,7 @@
                       "source.cs(42): CS error 312: Missing ;", s);
         }
 
-<<<<<<< HEAD
-        [Test]
-=======
         [Fact]
->>>>>>> 3f8a403e
         public void EscapeCarriageReturnMessages()
         {
             BuildErrorEventArgs error = new BuildErrorEventArgs("CS", "312", "source.cs", 42, 0, 0, 0, "message\r Hello", "help", "sender");
@@ -166,11 +120,7 @@
             Assert.Equal("source.cs(42): CS warning 312: message\r Hello", warningString2);
         }
 
-<<<<<<< HEAD
-        [Test]
-=======
         [Fact]
->>>>>>> 3f8a403e
         public void ExactLocationFormatEventMessage()
         {
             // Testing the method in Shared.EventArgsFormatting directly
@@ -180,11 +130,7 @@
                     "source.cs(233,4,236,8): CS error 312: Missing ;", s);
         }
 
-<<<<<<< HEAD
-        [Test]
-=======
         [Fact]
->>>>>>> 3f8a403e
         public void NullMessage()
         {
             // Testing the method in Shared.EventArgsFormatting directly
