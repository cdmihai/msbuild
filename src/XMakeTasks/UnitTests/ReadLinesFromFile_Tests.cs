--- conflicted
+++ resolved
@@ -1,41 +1,24 @@
-﻿// Copyright (c) Microsoft. All rights reserved.
+// Copyright (c) Microsoft. All rights reserved.
 // Licensed under the MIT license. See LICENSE file in the project root for full license information.
 
 using System;
 using System.IO;
 using System.Security.AccessControl;
-<<<<<<< HEAD
-
-=======
->>>>>>> 3f8a403e
+
 using Microsoft.Build.Framework;
 using Microsoft.Build.Shared;
 using Microsoft.Build.Tasks;
 using Microsoft.Build.Utilities;
-<<<<<<< HEAD
-
-using NUnit.Framework;
+using Xunit;
 
 namespace Microsoft.Build.UnitTests
 {
-    [TestFixture]
-=======
-using Microsoft.Build.Shared;
-using Xunit;
-
-namespace Microsoft.Build.UnitTests
-{
->>>>>>> 3f8a403e
     sealed public class ReadLinesFromFile_Tests
     {
         /// <summary>
         /// Write one line, read one line.
         /// </summary>
-<<<<<<< HEAD
-        [Test]
-=======
-        [Fact]
->>>>>>> 3f8a403e
+        [Fact]
         public void Basic()
         {
             string file = FileUtilities.GetTemporaryFile();
@@ -80,11 +63,7 @@
         /// The file should contain the *unescaped* lines, but no escaping information should be 
         /// lost when read. 
         /// </summary>
-<<<<<<< HEAD
-        [Test]
-=======
-        [Fact]
->>>>>>> 3f8a403e
+        [Fact]
         public void Escaping()
         {
             string file = FileUtilities.GetTemporaryFile();
@@ -127,11 +106,7 @@
         /// <summary>
         /// Write a line that contains an ANSI character that is not ASCII.
         /// </summary>
-<<<<<<< HEAD
-        [Test]
-=======
-        [Fact]
->>>>>>> 3f8a403e
+        [Fact]
         public void ANSINonASCII()
         {
             string file = FileUtilities.GetTemporaryFile();
@@ -163,11 +138,7 @@
         /// <summary>
         /// Reading lines from an missing file should result in the empty list.
         /// </summary>
-<<<<<<< HEAD
-        [Test]
-=======
-        [Fact]
->>>>>>> 3f8a403e
+        [Fact]
         public void ReadMissing()
         {
             string file = FileUtilities.GetTemporaryFile();
@@ -184,11 +155,7 @@
         /// <summary>
         /// Reading blank lines from a file should be ignored.
         /// </summary>
-<<<<<<< HEAD
-        [Test]
-=======
-        [Fact]
->>>>>>> 3f8a403e
+        [Fact]
         public void IgnoreBlankLines()
         {
             string file = FileUtilities.GetTemporaryFile();
@@ -230,16 +197,12 @@
         /// <summary>
         /// Reading lines from a file that you have no access to.
         /// </summary>
-<<<<<<< HEAD
-        [Test]
-=======
-        [Fact]
->>>>>>> 3f8a403e
+        [Fact]
         public void ReadNoAccess()
         {
             if (NativeMethodsShared.IsUnixLike)
             {
-                Assert.Ignore("The security API is not the same under Unix");
+                return; // "The security API is not the same under Unix"
             }
 
             string file = FileUtilities.GetTemporaryFile();
@@ -282,11 +245,7 @@
         /// <summary>
         /// Invalid encoding
         /// </summary>
-<<<<<<< HEAD
-        [Test]
-=======
-        [Fact]
->>>>>>> 3f8a403e
+        [Fact]
         public void InvalidEncoding()
         {
             WriteLinesToFile a = new WriteLinesToFile();
@@ -303,11 +262,7 @@
         /// <summary>
         /// Reading blank lines from a file should be ignored.
         /// </summary>
-<<<<<<< HEAD
-        [Test]
-=======
-        [Fact]
->>>>>>> 3f8a403e
+        [Fact]
         public void Encoding()
         {
             string file = FileUtilities.GetTemporaryFile();
