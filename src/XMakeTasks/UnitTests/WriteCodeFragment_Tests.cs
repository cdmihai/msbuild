﻿// Copyright (c) Microsoft. All rights reserved.
// Licensed under the MIT license. See LICENSE file in the project root for full license information.
//-----------------------------------------------------------------------
// </copyright>
// <summary>Tests for write code fragment task.</summary>
//-----------------------------------------------------------------------

using System;
using System.IO;
<<<<<<< HEAD

using Microsoft.Build.Shared;
using Microsoft.Build.Tasks;
using Microsoft.Build.Utilities;

using NUnit.Framework;
=======
using Microsoft.Build.Framework;
using Microsoft.Build.Tasks;
using Microsoft.Build.Utilities;
using Microsoft.Build.Shared;
using Xunit;
>>>>>>> 3f8a403e

namespace Microsoft.Build.UnitTests
{
    /// <summary>
    /// Tests for write code fragment task
    /// </summary>
<<<<<<< HEAD
    [TestFixture]
=======
>>>>>>> 3f8a403e
    public class WriteCodeFragment_Tests
    {
        /// <summary>
        /// Need an available language
        /// </summary>
<<<<<<< HEAD
        [Test]
=======
        [Fact]
>>>>>>> 3f8a403e
        public void InvalidLanguage()
        {
            WriteCodeFragment task = new WriteCodeFragment();
            MockEngine engine = new MockEngine(true);
            task.BuildEngine = engine;
            task.Language = "xx";
            task.OutputFile = new TaskItem("foo");
            bool result = task.Execute();

            Assert.Equal(false, result);
            engine.AssertLogContains("MSB3712");
        }

        /// <summary>
        /// Need a language
        /// </summary>
<<<<<<< HEAD
        [Test]
=======
        [Fact]
>>>>>>> 3f8a403e
        public void NoLanguage()
        {
            WriteCodeFragment task = new WriteCodeFragment();
            MockEngine engine = new MockEngine(true);
            task.BuildEngine = engine;
            task.OutputFile = new TaskItem("foo");
            bool result = task.Execute();

            Assert.Equal(false, result);
            engine.AssertLogContains("MSB3098");
        }

        /// <summary>
        /// Need a location
        /// </summary>
<<<<<<< HEAD
        [Test]
=======
        [Fact]
>>>>>>> 3f8a403e
        public void NoFileOrDirectory()
        {
            WriteCodeFragment task = new WriteCodeFragment();
            MockEngine engine = new MockEngine(true);
            task.BuildEngine = engine;
            task.Language = "c#";
            bool result = task.Execute();

            Assert.Equal(false, result);
            engine.AssertLogContains("MSB3711");
        }

        /// <summary>
        /// Combine file and directory
        /// </summary>
<<<<<<< HEAD
        [Test]
=======
        [Fact]
>>>>>>> 3f8a403e
        public void CombineFileDirectory()
        {
            WriteCodeFragment task = new WriteCodeFragment();
            MockEngine engine = new MockEngine(true);
            task.BuildEngine = engine;
            task.Language = "c#";
            task.AssemblyAttributes = new TaskItem[] { new TaskItem("aa") };
            task.OutputFile = new TaskItem("CombineFileDirectory.tmp");
            task.OutputDirectory = new TaskItem(Path.GetTempPath());
            bool result = task.Execute();

            Assert.Equal(true, result);

            string file = Path.Combine(Path.GetTempPath(), "CombineFileDirectory.tmp");
            Assert.Equal(file, task.OutputFile.ItemSpec);
            Assert.Equal(true, File.Exists(file));
        }

        /// <summary>
        /// Ignore directory if file is rooted
        /// </summary>
<<<<<<< HEAD
        [Test]
=======
        [Fact]
>>>>>>> 3f8a403e
        public void DirectoryAndRootedFile()
        {
            WriteCodeFragment task = new WriteCodeFragment();
            MockEngine engine = new MockEngine(true);
            task.BuildEngine = engine;
            task.Language = "c#";
            task.AssemblyAttributes = new TaskItem[] { new TaskItem("aa") };

            string folder = Path.Combine(Path.GetTempPath(), "foo" + Path.DirectorySeparatorChar);
            string file = Path.Combine(folder, "CombineFileDirectory.tmp");
            Directory.CreateDirectory(folder);
            task.OutputFile = new TaskItem(file);
            task.OutputDirectory = new TaskItem("c:\\");
            bool result = task.Execute();

            Assert.Equal(true, result);

            Assert.Equal(file, task.OutputFile.ItemSpec);
            Assert.Equal(true, File.Exists(file));

            Directory.Delete(folder, true);
        }

        /// <summary>
        /// Given nothing to write, should succeed but
        /// produce no output file
        /// </summary>
<<<<<<< HEAD
        [Test]
=======
        [Fact]
>>>>>>> 3f8a403e
        public void NoAttributesShouldEmitNoFile()
        {
            string file = Path.Combine(Path.GetTempPath(), "NoAttributesShouldEmitNoFile.tmp");

            if (File.Exists(file))
            {
                File.Delete(file);
            }

            WriteCodeFragment task = new WriteCodeFragment();
            MockEngine engine = new MockEngine(true);
            task.BuildEngine = engine;
            task.Language = "c#";
            task.AssemblyAttributes = new TaskItem[] { }; // MSBuild sets an empty array
            task.OutputFile = new TaskItem(file);
            bool result = task.Execute();

            Assert.Equal(true, result);
            Assert.Equal(false, File.Exists(file));
            Assert.Equal(null, task.OutputFile);
        }

        /// <summary>
        /// Given nothing to write, should succeed but
        /// produce no output file
        /// </summary>
<<<<<<< HEAD
        [Test]
=======
        [Fact]
>>>>>>> 3f8a403e
        public void NoAttributesShouldEmitNoFile2()
        {
            string file = Path.Combine(Path.GetTempPath(), "NoAttributesShouldEmitNoFile.tmp");

            if (File.Exists(file))
            {
                File.Delete(file);
            }

            WriteCodeFragment task = new WriteCodeFragment();
            MockEngine engine = new MockEngine(true);
            task.BuildEngine = engine;
            task.Language = "c#";
            task.AssemblyAttributes = null; // null this time
            task.OutputFile = new TaskItem(file);
            bool result = task.Execute();

            Assert.Equal(true, result);
            Assert.Equal(false, File.Exists(file));
            Assert.Equal(null, task.OutputFile);
        }

        /// <summary>
        /// Bad file path
        /// </summary>
<<<<<<< HEAD
        [Test]
=======
        [Fact]
>>>>>>> 3f8a403e
        public void InvalidFilePath()
        {
            WriteCodeFragment task = new WriteCodeFragment();
            MockEngine engine = new MockEngine(true);
            task.BuildEngine = engine;
            task.Language = "c#";
            task.AssemblyAttributes = new TaskItem[] { new TaskItem("aa") };
            task.OutputFile = new TaskItem("||//invalid||");
            bool result = task.Execute();

            Assert.Equal(false, result);
            engine.AssertLogContains("MSB3713");
        }

        /// <summary>
        /// Bad directory path
        /// </summary>
<<<<<<< HEAD
        [Test]
=======
        [Fact]
>>>>>>> 3f8a403e
        public void InvalidDirectoryPath()
        {
            if (!NativeMethodsShared.IsUnixLike)
            {
                Assert.Ignore("No invalid characters on Unix");
            }

            WriteCodeFragment task = new WriteCodeFragment();
            MockEngine engine = new MockEngine(true);
            task.BuildEngine = engine;
            task.Language = "c#";
            task.AssemblyAttributes = new TaskItem[] { new TaskItem("aa") };
            task.OutputDirectory = new TaskItem("||invalid||");
            bool result = task.Execute();

            Assert.Equal(false, result);
            engine.AssertLogContains("MSB3713");
        }

        /// <summary>
        /// Parameterless attribute
        /// </summary>
<<<<<<< HEAD
        [Test]
=======
        [Fact]
>>>>>>> 3f8a403e
        public void OneAttributeNoParams()
        {
            string file = Path.Combine(Path.GetTempPath(), "OneAttribute.tmp");

            try
            {
                WriteCodeFragment task = new WriteCodeFragment();
                MockEngine engine = new MockEngine(true);
                task.BuildEngine = engine;
                TaskItem attribute = new TaskItem("System.AssemblyTrademarkAttribute");
                task.AssemblyAttributes = new TaskItem[] { attribute };
                task.Language = "c#";
                task.OutputFile = new TaskItem(file);
                bool result = task.Execute();

                Assert.Equal(true, result);
                Assert.Equal(true, File.Exists(file));

                string content = File.ReadAllText(file);
                Console.WriteLine(content);

                Assert.Equal(true, content.Contains("using System;"));
                Assert.Equal(true, content.Contains("[assembly: System.AssemblyTrademarkAttribute()]"));
            }
            finally
            {
                File.Delete(file);
            }
        }

        /// <summary>
        /// Test with the VB language
        /// </summary>
<<<<<<< HEAD
        [Test]
=======
        [Fact]
>>>>>>> 3f8a403e
        public void OneAttributeNoParamsVb()
        {
            WriteCodeFragment task = new WriteCodeFragment();
            MockEngine engine = new MockEngine(true);
            task.BuildEngine = engine;
            TaskItem attribute = new TaskItem("System.AssemblyTrademarkAttribute");
            task.AssemblyAttributes = new TaskItem[] { attribute };
            task.Language = "visualbasic";
            task.OutputDirectory = new TaskItem(Path.GetTempPath());
            bool result = task.Execute();

            Assert.Equal(true, result);

            string content = File.ReadAllText(task.OutputFile.ItemSpec);
            Console.WriteLine(content);

            Assert.Equal(true, content.Contains("Imports System"));
            Assert.Equal(true, content.Contains("<Assembly: System.AssemblyTrademarkAttribute()>"));
        }

        /// <summary>
        /// More than one attribute
        /// </summary>
<<<<<<< HEAD
        [Test]
=======
        [Fact]
>>>>>>> 3f8a403e
        public void TwoAttributes()
        {
            WriteCodeFragment task = new WriteCodeFragment();
            MockEngine engine = new MockEngine(true);
            task.BuildEngine = engine;
            TaskItem attribute1 = new TaskItem("AssemblyTrademarkAttribute");
            attribute1.SetMetadata("Name", "Microsoft");
            TaskItem attribute2 = new TaskItem("System.AssemblyCultureAttribute");
            attribute2.SetMetadata("Culture", "en-US");
            task.AssemblyAttributes = new TaskItem[] { attribute1, attribute2 };
            task.Language = "c#";
            task.OutputDirectory = new TaskItem(Path.GetTempPath());
            bool result = task.Execute();

            Assert.Equal(true, result);

            string content = File.ReadAllText(task.OutputFile.ItemSpec);
            Console.WriteLine(content);

            Assert.Equal(true, content.Contains(@"[assembly: AssemblyTrademarkAttribute(Name=""Microsoft"")]"));
            Assert.Equal(true, content.Contains(@"[assembly: System.AssemblyCultureAttribute(Culture=""en-US"")]"));
        }

        /// <summary>
        /// Specify directory instead
        /// </summary>
<<<<<<< HEAD
        [Test]
=======
        [Fact]
>>>>>>> 3f8a403e
        public void ToDirectory()
        {
            WriteCodeFragment task = new WriteCodeFragment();
            MockEngine engine = new MockEngine(true);
            task.BuildEngine = engine;
            TaskItem attribute = new TaskItem("System.AssemblyTrademarkAttribute");
            task.AssemblyAttributes = new TaskItem[] { attribute };
            task.Language = "c#";
            task.OutputDirectory = new TaskItem(Path.GetTempPath());
            bool result = task.Execute();

            Assert.Equal(true, result);
            Assert.Equal(true, File.Exists(task.OutputFile.ItemSpec));
            Assert.Equal(true, String.Equals(task.OutputFile.ItemSpec.Substring(0, Path.GetTempPath().Length), Path.GetTempPath(), StringComparison.OrdinalIgnoreCase));
            Assert.Equal(".cs", task.OutputFile.ItemSpec.Substring(task.OutputFile.ItemSpec.Length - 3));

            File.Delete(task.OutputFile.ItemSpec);
        }

        /// <summary>
        /// Regular case
        /// </summary>
<<<<<<< HEAD
        [Test]
=======
        [Fact]
>>>>>>> 3f8a403e
        public void OneAttributeTwoParams()
        {
            string file = Path.Combine(Path.GetTempPath(), "OneAttribute.tmp");

            try
            {
                WriteCodeFragment task = new WriteCodeFragment();
                MockEngine engine = new MockEngine(true);
                task.BuildEngine = engine;
                TaskItem attribute = new TaskItem("AssemblyTrademarkAttribute");
                attribute.SetMetadata("Company", "Microsoft");
                attribute.SetMetadata("Year", "2009");
                task.AssemblyAttributes = new TaskItem[] { attribute };
                task.Language = "c#";
                task.OutputFile = new TaskItem(file);
                bool result = task.Execute();

                Assert.Equal(true, result);
                Assert.Equal(true, File.Exists(file));

                string content = File.ReadAllText(file);
                Console.WriteLine(content);

                Assert.Equal(true, content.Contains("using System;"));
                Assert.Equal(true, content.Contains("using System.Reflection;"));
                Assert.Equal(true, content.Contains(@"[assembly: AssemblyTrademarkAttribute(Company=""Microsoft"", Year=""2009"")]"));
            }
            finally
            {
                File.Delete(file);
            }
        }

        /// <summary>
        /// This produces invalid code, but the task works
        /// </summary>
<<<<<<< HEAD
        [Test]
=======
        [Fact]
>>>>>>> 3f8a403e
        public void OneAttributeTwoParamsSameName()
        {
            WriteCodeFragment task = new WriteCodeFragment();
            MockEngine engine = new MockEngine(true);
            task.BuildEngine = engine;
            TaskItem attribute = new TaskItem("AssemblyTrademarkAttribute");
            attribute.SetMetadata("Company", "Microsoft");
            attribute.SetMetadata("Company", "2009");
            task.AssemblyAttributes = new TaskItem[] { attribute };
            task.Language = "c#";
            task.OutputDirectory = new TaskItem(Path.GetTempPath());
            bool result = task.Execute();

            Assert.Equal(true, result);

            File.Delete(task.OutputFile.ItemSpec);
        }

        /// <summary>
        /// Some attributes only allow positional constructor arguments.
        /// To set those, use metadata names like "_Parameter1", "_Parameter2" etc.
        /// </summary>
<<<<<<< HEAD
        [Test]
=======
        [Fact]
>>>>>>> 3f8a403e
        public void OneAttributePositionalParamInvalidSuffix()
        {
            WriteCodeFragment task = new WriteCodeFragment();
            MockEngine engine = new MockEngine(true);
            task.BuildEngine = engine;
            TaskItem attribute = new TaskItem("AssemblyTrademarkAttribute");
            attribute.SetMetadata("_ParameterXXXXXXXXXX", "Microsoft");
            task.AssemblyAttributes = new TaskItem[] { attribute };
            task.Language = "c#";
            task.OutputDirectory = new TaskItem(Path.GetTempPath());
            bool result = task.Execute();

            Assert.Equal(false, result);

            engine.AssertLogContains("MSB3098");
        }


        /// <summary>
        /// Some attributes only allow positional constructor arguments.
        /// To set those, use metadata names like "_Parameter1", "_Parameter2" etc.
        /// </summary>
<<<<<<< HEAD
        [Test]
=======
        [Fact]
>>>>>>> 3f8a403e
        public void OneAttributeTwoPositionalParams()
        {
            WriteCodeFragment task = new WriteCodeFragment();
            MockEngine engine = new MockEngine(true);
            task.BuildEngine = engine;
            TaskItem attribute = new TaskItem("AssemblyTrademarkAttribute");
            attribute.SetMetadata("_Parameter1", "Microsoft");
            attribute.SetMetadata("_Parameter2", "2009");
            task.AssemblyAttributes = new TaskItem[] { attribute };
            task.Language = "c#";
            task.OutputDirectory = new TaskItem(Path.GetTempPath());
            bool result = task.Execute();

            Assert.Equal(true, result);

            string content = File.ReadAllText(task.OutputFile.ItemSpec);
            Console.WriteLine(content);

            Assert.Equal(true, content.Contains(@"[assembly: AssemblyTrademarkAttribute(""Microsoft"", ""2009"")]"));

            File.Delete(task.OutputFile.ItemSpec);
        }

        /// <summary>
        /// Some attributes only allow positional constructor arguments.
        /// To set those, use metadata names like "_Parameter1", "_Parameter2" etc.
        /// If a parameter is skipped, it's an error.
        /// </summary>
<<<<<<< HEAD
        [Test]
=======
        [Fact]
>>>>>>> 3f8a403e
        public void OneAttributeSkippedPositionalParams()
        {
            WriteCodeFragment task = new WriteCodeFragment();
            MockEngine engine = new MockEngine(true);
            task.BuildEngine = engine;
            TaskItem attribute = new TaskItem("AssemblyTrademarkAttribute");
            attribute.SetMetadata("_Parameter2", "2009");
            task.AssemblyAttributes = new TaskItem[] { attribute };
            task.Language = "c#";
            task.OutputDirectory = new TaskItem(Path.GetTempPath());
            bool result = task.Execute();

            Assert.Equal(false, result);

            engine.AssertLogContains("MSB3714");
        }

        /// <summary>
        /// Some attributes only allow positional constructor arguments.
        /// To set those, use metadata names like "_Parameter1", "_Parameter2" etc.
        /// This test is for "_ParameterX"
        /// </summary>
<<<<<<< HEAD
        [Test]
=======
        [Fact]
>>>>>>> 3f8a403e
        public void InvalidNumber()
        {
            WriteCodeFragment task = new WriteCodeFragment();
            MockEngine engine = new MockEngine(true);
            task.BuildEngine = engine;
            TaskItem attribute = new TaskItem("AssemblyTrademarkAttribute");
            attribute.SetMetadata("_ParameterX", "2009");
            task.AssemblyAttributes = new TaskItem[] { attribute };
            task.Language = "c#";
            task.OutputDirectory = new TaskItem(Path.GetTempPath());
            bool result = task.Execute();

            Assert.Equal(false, result);

            engine.AssertLogContains("MSB3098");
        }

        /// <summary>
        /// Some attributes only allow positional constructor arguments.
        /// To set those, use metadata names like "_Parameter1", "_Parameter2" etc.
        /// This test is for "_Parameter"
        /// </summary>
<<<<<<< HEAD
        [Test]
=======
        [Fact]
>>>>>>> 3f8a403e
        public void NoNumber()
        {
            WriteCodeFragment task = new WriteCodeFragment();
            MockEngine engine = new MockEngine(true);
            task.BuildEngine = engine;
            TaskItem attribute = new TaskItem("AssemblyTrademarkAttribute");
            attribute.SetMetadata("_Parameter", "2009");
            task.AssemblyAttributes = new TaskItem[] { attribute };
            task.Language = "c#";
            task.OutputDirectory = new TaskItem(Path.GetTempPath());
            bool result = task.Execute();

            Assert.Equal(false, result);

            engine.AssertLogContains("MSB3098");
        }

        /// <summary>
        /// Some attributes only allow positional constructor arguments.
        /// To set those, use metadata names like "_Parameter1", "_Parameter2" etc.
        /// These can also be combined with named params.
        /// </summary>
<<<<<<< HEAD
        [Test]
=======
        [Fact]
>>>>>>> 3f8a403e
        public void OneAttributePositionalAndNamedParams()
        {
            WriteCodeFragment task = new WriteCodeFragment();
            MockEngine engine = new MockEngine(true);
            task.BuildEngine = engine;
            TaskItem attribute = new TaskItem("AssemblyTrademarkAttribute");
            attribute.SetMetadata("_Parameter1", "Microsoft");
            attribute.SetMetadata("Date", "2009");
            attribute.SetMetadata("Copyright", "(C)");
            task.AssemblyAttributes = new TaskItem[] { attribute };
            task.Language = "c#";
            task.OutputDirectory = new TaskItem(Path.GetTempPath());
            bool result = task.Execute();

            Assert.Equal(true, result);

            string content = File.ReadAllText(task.OutputFile.ItemSpec);
            Console.WriteLine(content);

            Assert.Equal(true, content.Contains(@"[assembly: AssemblyTrademarkAttribute(""Microsoft"", Date=""2009"", Copyright=""(C)"")]"));

            File.Delete(task.OutputFile.ItemSpec);
        }
    }
}


<|MERGE_RESOLUTION|>--- conflicted
+++ resolved
@@ -1,4 +1,4 @@
-﻿// Copyright (c) Microsoft. All rights reserved.
+// Copyright (c) Microsoft. All rights reserved.
 // Licensed under the MIT license. See LICENSE file in the project root for full license information.
 //-----------------------------------------------------------------------
 // </copyright>
@@ -7,40 +7,24 @@
 
 using System;
 using System.IO;
-<<<<<<< HEAD
-
-using Microsoft.Build.Shared;
-using Microsoft.Build.Tasks;
-using Microsoft.Build.Utilities;
-
-using NUnit.Framework;
-=======
+
 using Microsoft.Build.Framework;
 using Microsoft.Build.Tasks;
 using Microsoft.Build.Utilities;
 using Microsoft.Build.Shared;
 using Xunit;
->>>>>>> 3f8a403e
 
 namespace Microsoft.Build.UnitTests
 {
     /// <summary>
     /// Tests for write code fragment task
     /// </summary>
-<<<<<<< HEAD
-    [TestFixture]
-=======
->>>>>>> 3f8a403e
     public class WriteCodeFragment_Tests
     {
         /// <summary>
         /// Need an available language
         /// </summary>
-<<<<<<< HEAD
-        [Test]
-=======
-        [Fact]
->>>>>>> 3f8a403e
+        [Fact]
         public void InvalidLanguage()
         {
             WriteCodeFragment task = new WriteCodeFragment();
@@ -57,11 +41,7 @@
         /// <summary>
         /// Need a language
         /// </summary>
-<<<<<<< HEAD
-        [Test]
-=======
-        [Fact]
->>>>>>> 3f8a403e
+        [Fact]
         public void NoLanguage()
         {
             WriteCodeFragment task = new WriteCodeFragment();
@@ -77,11 +57,7 @@
         /// <summary>
         /// Need a location
         /// </summary>
-<<<<<<< HEAD
-        [Test]
-=======
-        [Fact]
->>>>>>> 3f8a403e
+        [Fact]
         public void NoFileOrDirectory()
         {
             WriteCodeFragment task = new WriteCodeFragment();
@@ -97,11 +73,7 @@
         /// <summary>
         /// Combine file and directory
         /// </summary>
-<<<<<<< HEAD
-        [Test]
-=======
-        [Fact]
->>>>>>> 3f8a403e
+        [Fact]
         public void CombineFileDirectory()
         {
             WriteCodeFragment task = new WriteCodeFragment();
@@ -123,11 +95,7 @@
         /// <summary>
         /// Ignore directory if file is rooted
         /// </summary>
-<<<<<<< HEAD
-        [Test]
-=======
-        [Fact]
->>>>>>> 3f8a403e
+        [Fact]
         public void DirectoryAndRootedFile()
         {
             WriteCodeFragment task = new WriteCodeFragment();
@@ -155,11 +123,7 @@
         /// Given nothing to write, should succeed but
         /// produce no output file
         /// </summary>
-<<<<<<< HEAD
-        [Test]
-=======
-        [Fact]
->>>>>>> 3f8a403e
+        [Fact]
         public void NoAttributesShouldEmitNoFile()
         {
             string file = Path.Combine(Path.GetTempPath(), "NoAttributesShouldEmitNoFile.tmp");
@@ -186,11 +150,7 @@
         /// Given nothing to write, should succeed but
         /// produce no output file
         /// </summary>
-<<<<<<< HEAD
-        [Test]
-=======
-        [Fact]
->>>>>>> 3f8a403e
+        [Fact]
         public void NoAttributesShouldEmitNoFile2()
         {
             string file = Path.Combine(Path.GetTempPath(), "NoAttributesShouldEmitNoFile.tmp");
@@ -216,11 +176,7 @@
         /// <summary>
         /// Bad file path
         /// </summary>
-<<<<<<< HEAD
-        [Test]
-=======
-        [Fact]
->>>>>>> 3f8a403e
+        [Fact]
         public void InvalidFilePath()
         {
             WriteCodeFragment task = new WriteCodeFragment();
@@ -238,16 +194,12 @@
         /// <summary>
         /// Bad directory path
         /// </summary>
-<<<<<<< HEAD
-        [Test]
-=======
-        [Fact]
->>>>>>> 3f8a403e
+        [Fact]
         public void InvalidDirectoryPath()
         {
             if (!NativeMethodsShared.IsUnixLike)
             {
-                Assert.Ignore("No invalid characters on Unix");
+                return; // "No invalid characters on Unix"
             }
 
             WriteCodeFragment task = new WriteCodeFragment();
@@ -265,11 +217,7 @@
         /// <summary>
         /// Parameterless attribute
         /// </summary>
-<<<<<<< HEAD
-        [Test]
-=======
-        [Fact]
->>>>>>> 3f8a403e
+        [Fact]
         public void OneAttributeNoParams()
         {
             string file = Path.Combine(Path.GetTempPath(), "OneAttribute.tmp");
@@ -303,11 +251,7 @@
         /// <summary>
         /// Test with the VB language
         /// </summary>
-<<<<<<< HEAD
-        [Test]
-=======
-        [Fact]
->>>>>>> 3f8a403e
+        [Fact]
         public void OneAttributeNoParamsVb()
         {
             WriteCodeFragment task = new WriteCodeFragment();
@@ -331,11 +275,7 @@
         /// <summary>
         /// More than one attribute
         /// </summary>
-<<<<<<< HEAD
-        [Test]
-=======
-        [Fact]
->>>>>>> 3f8a403e
+        [Fact]
         public void TwoAttributes()
         {
             WriteCodeFragment task = new WriteCodeFragment();
@@ -362,11 +302,7 @@
         /// <summary>
         /// Specify directory instead
         /// </summary>
-<<<<<<< HEAD
-        [Test]
-=======
-        [Fact]
->>>>>>> 3f8a403e
+        [Fact]
         public void ToDirectory()
         {
             WriteCodeFragment task = new WriteCodeFragment();
@@ -389,11 +325,7 @@
         /// <summary>
         /// Regular case
         /// </summary>
-<<<<<<< HEAD
-        [Test]
-=======
-        [Fact]
->>>>>>> 3f8a403e
+        [Fact]
         public void OneAttributeTwoParams()
         {
             string file = Path.Combine(Path.GetTempPath(), "OneAttribute.tmp");
@@ -430,11 +362,7 @@
         /// <summary>
         /// This produces invalid code, but the task works
         /// </summary>
-<<<<<<< HEAD
-        [Test]
-=======
-        [Fact]
->>>>>>> 3f8a403e
+        [Fact]
         public void OneAttributeTwoParamsSameName()
         {
             WriteCodeFragment task = new WriteCodeFragment();
@@ -457,11 +385,7 @@
         /// Some attributes only allow positional constructor arguments.
         /// To set those, use metadata names like "_Parameter1", "_Parameter2" etc.
         /// </summary>
-<<<<<<< HEAD
-        [Test]
-=======
-        [Fact]
->>>>>>> 3f8a403e
+        [Fact]
         public void OneAttributePositionalParamInvalidSuffix()
         {
             WriteCodeFragment task = new WriteCodeFragment();
@@ -484,11 +408,7 @@
         /// Some attributes only allow positional constructor arguments.
         /// To set those, use metadata names like "_Parameter1", "_Parameter2" etc.
         /// </summary>
-<<<<<<< HEAD
-        [Test]
-=======
-        [Fact]
->>>>>>> 3f8a403e
+        [Fact]
         public void OneAttributeTwoPositionalParams()
         {
             WriteCodeFragment task = new WriteCodeFragment();
@@ -517,11 +437,7 @@
         /// To set those, use metadata names like "_Parameter1", "_Parameter2" etc.
         /// If a parameter is skipped, it's an error.
         /// </summary>
-<<<<<<< HEAD
-        [Test]
-=======
-        [Fact]
->>>>>>> 3f8a403e
+        [Fact]
         public void OneAttributeSkippedPositionalParams()
         {
             WriteCodeFragment task = new WriteCodeFragment();
@@ -544,11 +460,7 @@
         /// To set those, use metadata names like "_Parameter1", "_Parameter2" etc.
         /// This test is for "_ParameterX"
         /// </summary>
-<<<<<<< HEAD
-        [Test]
-=======
-        [Fact]
->>>>>>> 3f8a403e
+        [Fact]
         public void InvalidNumber()
         {
             WriteCodeFragment task = new WriteCodeFragment();
@@ -571,11 +483,7 @@
         /// To set those, use metadata names like "_Parameter1", "_Parameter2" etc.
         /// This test is for "_Parameter"
         /// </summary>
-<<<<<<< HEAD
-        [Test]
-=======
-        [Fact]
->>>>>>> 3f8a403e
+        [Fact]
         public void NoNumber()
         {
             WriteCodeFragment task = new WriteCodeFragment();
@@ -598,11 +506,7 @@
         /// To set those, use metadata names like "_Parameter1", "_Parameter2" etc.
         /// These can also be combined with named params.
         /// </summary>
-<<<<<<< HEAD
-        [Test]
-=======
-        [Fact]
->>>>>>> 3f8a403e
+        [Fact]
         public void OneAttributePositionalAndNamedParams()
         {
             WriteCodeFragment task = new WriteCodeFragment();
