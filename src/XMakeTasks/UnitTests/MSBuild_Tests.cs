--- conflicted
+++ resolved
@@ -37,11 +37,7 @@
         /// If we pass in an item spec that is over the max path but it can be normalized down to something under the max path, we should still work and not
         /// throw a path too long exception
         /// </summary>
-<<<<<<< HEAD
-        [Test]
-=======
-        [TestMethod]
->>>>>>> 6b736604
+        [Test]
         public void ProjectItemSpecTooLong()
         {
             string currentDirectory = Environment.CurrentDirectory;
@@ -221,11 +217,7 @@
         /// <summary>
         /// Verifies that nonexistent projects are skipped when requested
         /// </summary>
-<<<<<<< HEAD
-        [Test]
-=======
-        [TestMethod]
->>>>>>> 6b736604
+        [Test]
         public void SkipNonexistentProjects()
         {
             ObjectModelHelpers.DeleteTempProjectDirectory();
@@ -260,11 +252,7 @@
         /// Verifies that nonexistent projects are skipped when requested when building in parallel.
         /// DDB # 125831
         /// </summary>
-<<<<<<< HEAD
-        [Test]
-=======
-        [TestMethod]
->>>>>>> 6b736604
+        [Test]
         public void SkipNonexistentProjectsBuildingInParallel()
         {
             ObjectModelHelpers.DeleteTempProjectDirectory();
@@ -295,11 +283,7 @@
             Assert.IsFalse(logger.FullLog.Contains("MSB3202")); // project file not found error
         }
 
-<<<<<<< HEAD
-        [Test]
-=======
-        [TestMethod]
->>>>>>> 6b736604
+        [Test]
         public void LogErrorWhenBuildingVCProj()
         {
             ObjectModelHelpers.DeleteTempProjectDirectory();
@@ -345,12 +329,7 @@
         /// However, it's a situation where the project author doesn't have control over the
         /// property value and so he can't escape it himself.
         /// </summary>
-<<<<<<< HEAD
-        [Test]
-        [Ignore("TEST: INSTALLED BUILD PROCESS")]
-=======
-        [TestMethod]
->>>>>>> 6b736604
+        [Test]
         public void PropertyOverridesContainSemicolon()
         {
             ObjectModelHelpers.DeleteTempProjectDirectory();
